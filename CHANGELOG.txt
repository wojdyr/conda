<<<<<<< HEAD
???
---
  * Add -c/--channel and --override-channels flags (issue 121).
  * Add default and system meta-channels, for use in .condarc and with -c
    (issue 122).

2013-06-XX   1.6.0:
=======
2013-06-05   1.6.0:
>>>>>>> c6bf940c
-------------------
  * update package command to reflect changes in repodata
  * fixed refactoring bugs in share/clone
  * warn when anaconda processes are running on install in Windows (should
    fix most permissions errors on Windows)


2013-05-31   1.6.0rc2:
----------------------
  * conda with no arguments now prints help text (issue 111)
  * don't allow removing conda from root environment
  * conda update python does no longer update to Python 3, also ensure that
    conda itself is always installed into the root environment (issue 110)


2013-05-30   1.6.0rc1:
----------------------
  * major internal refactoring
  * use new "depends" key in repodata
  * uses pycosat to solve constraints more efficiently
  * add hard-linking on Windows
  * fixed linking across filesystems (issue 103)
  * add conda remove --features option
  * added more tests, in particular for new dependency resolver
  * add internal DSL to perform install actions
  * add package size to download preview
  * add conda install --force and --no-deps options
  * fixed conda help command
  * add conda remove --all option for removing entire environment
  * fixed source activate on systems where sourcing a gives "bash" as $0
  * add information about installed versions to conda search command
  * removed known "locations"
  * add output about installed packages when update and install do nothing
  * changed default when prompted for y/n in CLI to yes


2013-04-29   1.5.2:
-------------------
  * fixed issue 59: bad error message when pkgs dir is not writable


2013-04-19   1.5.1:
-------------------
  * fixed issue 71 and (73 duplicate): not being able to install packages
    starting with conda (such as 'conda-api')
  * fixed issue 69 (not being able to update Python / NumPy)
  * fixed issue 76 (cannot install mkl on OSX)


2013-03-22   1.5.0:
-------------------
  * add conda share and clone commands
  * add (hidden) --output-json option to clone, share and info commands
    to support the conda-api package
  * add repo sub-directory type 'linux-armv6l'


2013-03-12   1.4.6:
-------------------
  * fixed channel selection (issue #56)


2013-03-11   1.4.5:
-------------------
  * fix issue #53 with install for meta packages
  * add -q/--quiet option to update command


2013-03-09   1.4.4:
-------------------
  * use numpy 1.7 as default on all platfroms


2013-03-09   1.4.3:
-------------------
  * fixed bug in conda.builder.share.clone_bundle()


2013-03-08   1.4.2:
-------------------
  * feature selection fix for update
  * Windows: don't allow linking or unlinking python from the root
             environment because the file lock, see issue #42


2013-03-07   1.4.1:
-------------------
  * fix some feature selection bugs
  * never exit in activate and deactivate
  * improve help and error messages


2013-03-05   1.4.0:
-------------------
  * fixed conda pip NAME==VERSION
  * added conda info --license option
  * add source activate and deactivate commands
  * rename the old activate and deactivate to link and unlink
  * add ability for environments to track "features"
  * add ability to distinguish conda build packages from Anaconda
    packages by adding a "file_hash" meta-data field in info/index.json
  * add conda.builder.share module


2013-02-05   1.3.5:
-------------------
  * fixed detecting untracked files on Windows
  * removed backwards compatibility to conda 1.0 version


2013-01-28   1.3.4:
-------------------
  * fixed conda installing itself into environments (issue #10)
  * fixed non-existing channels being silently ignored (issue #12)
  * fixed trailing slash in ~/.condarc file cause crash (issue #13)
  * fixed conda list not working when ~/.condarc is missing (issue #14)
  * fixed conda install not working for Python 2.6 environment (issue #17)
  * added simple first cut implementation of remove command (issue #11)
  * pip, build commands: only package up new untracked files
  * allow a system-wide <sys.prefix>/.condarc (~/.condarc takes precedence)
  * only add pro channel is no condarc file exists (and license is valid)


2013-01-23   1.3.3:
-------------------
  * fix conda create not filtering channels correctly
  * remove (hidden) --test and --testgui options


2013-01-23   1.3.2:
-------------------
  * fix deactivation of packages with same build number
    note that conda upgrade did not suffer from this problem, as was using
    separate logic


2013-01-22   1.3.1:
-------------------
  * fix bug in conda update not installing new dependencies


2013-01-22   1.3.0:
-------------------
  * added conda package command
  * added conda index command
  * added -c, --canonical option to list and search commands
  * fixed conda --version on Windows
  * add this changelog


2012-11-21   1.2.1:
-------------------
  * remove ambiguity from conda update command


2012-11-20   1.2.0:
-------------------
  * "conda upgrade" now updates from AnacondaCE to Anaconda (removed
    upgrade2pro
  * add versioneer


2012-11-13   1.1.0:
-------------------
  * Many new features implemented by Bryan


2012-09-06   1.0.0:
-------------------
  * initial release<|MERGE_RESOLUTION|>--- conflicted
+++ resolved
@@ -1,14 +1,10 @@
-<<<<<<< HEAD
 ???
 ---
   * Add -c/--channel and --override-channels flags (issue 121).
   * Add default and system meta-channels, for use in .condarc and with -c
     (issue 122).
 
-2013-06-XX   1.6.0:
-=======
 2013-06-05   1.6.0:
->>>>>>> c6bf940c
 -------------------
   * update package command to reflect changes in repodata
   * fixed refactoring bugs in share/clone
