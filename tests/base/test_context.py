--- conflicted
+++ resolved
@@ -61,7 +61,6 @@
             "ftp://new.url:8082/conda-forge/label/dev/noarch",
         ]
 
-<<<<<<< HEAD
     def test_client_ssl_cert(self):
         string = dals("""
         client_ssl_cert_key: /some/key/path
@@ -70,7 +69,7 @@
         rd = odict(testdata=YamlRawParameter.make_raw_parameters('testdata', yaml_load(string)))
         context._add_raw_data(rd)
         pytest.raises(ValidationError, context.validate_configuration)
-=======
+
     def test_conda_envs_path(self):
         saved_envs_path = os.environ.get('CONDA_ENVS_PATH')
         beginning = "C:" + os.sep if on_win else os.sep
@@ -89,5 +88,4 @@
             if saved_envs_path:
                 os.environ['CONDA_ENVS_PATH'] = saved_envs_path
             else:
-                del os.environ['CONDA_ENVS_PATH']
->>>>>>> 99d35e23
+                del os.environ['CONDA_ENVS_PATH']