import sys
import json
import unittest
from os.path import dirname, join
from collections import defaultdict

from conda.config import default_python, pkgs_dirs
import conda.config
from conda.install import LINK_HARD
import conda.plan as plan
import conda.instructions as inst
from conda.plan import display_actions
from conda.resolve import Resolve

from tests.helpers import captured

with open(join(dirname(__file__), 'index.json')) as fi:
    index = json.load(fi)
    r = Resolve(index)

def solve(specs):
    return [fn[:-8] for fn in r.solve(specs)]


class TestMisc(unittest.TestCase):

    def test_split_linkarg(self):
        for args, res in [
            (['w3-1.2-0'], ('w3-1.2-0', pkgs_dirs[0], LINK_HARD)),
            (['w3-1.2-0', '/opt/pkgs', 1], ('w3-1.2-0', '/opt/pkgs', 1)),
            (['w3-1.2-0', '/opt/pkgs', 1], ('w3-1.2-0', '/opt/pkgs', 1)),
            ([r'w3-1.2-0', 'C:\A B\pkgs', 2], ('w3-1.2-0', r'C:\A B\pkgs', 2))]:
            self.assertEqual(inst.split_linkarg(args), res)


class TestAddDeaultsToSpec(unittest.TestCase):
    # tests for plan.add_defaults_to_specs(r, linked, specs)

    def check(self, specs, added):
        new_specs = list(specs + added)
        plan.add_defaults_to_specs(r, self.linked, specs)
        self.assertEqual(specs, new_specs)

    def test_1(self):
        self.linked = solve(['anaconda 1.5.0', 'python 2.7*', 'numpy 1.7*'])
        for specs, added in [
            (['python 3*'], []),
            (['python'], ['python 2.7*']),
            (['scipy'], ['python 2.7*']),
            ]:
            self.check(specs, added)

    def test_2(self):
        self.linked = solve(['anaconda 1.5.0', 'python 2.6*', 'numpy 1.6*'])
        for specs, added in [
            (['python'], ['python 2.6*']),
            (['numpy'], ['python 2.6*']),
            (['pandas'], ['python 2.6*']),
            # however, this would then be unsatisfiable
            (['python 3*', 'numpy'], []),
            ]:
            self.check(specs, added)

    def test_3(self):
        self.linked = solve(['anaconda 1.5.0', 'python 3.3*'])
        for specs, added in [
            (['python'], ['python 3.3*']),
            (['numpy'], ['python 3.3*']),
            (['scipy'], ['python 3.3*']),
            ]:
            self.check(specs, added)

    def test_4(self):
        self.linked = []
        ps = ['python 2.7*'] if default_python == '2.7' else []
        for specs, added in [
            (['python'], ps),
            (['numpy'], ps),
            (['scipy'], ps),
            (['anaconda'], ps),
            (['anaconda 1.5.0 np17py27_0'], []),
            (['sympy 0.7.2 py27_0'], []),
            (['scipy 0.12.0 np16py27_0'], []),
            (['anaconda', 'python 3*'], []),
            ]:
            self.check(specs, added)

def test_display_actions():
    conda.config.show_channel_urls = False
    actions = defaultdict(list, {"FETCH": [['sympy-0.7.2-py27_0'],
                                           ["numpy-1.7.1-py27_0"]]})
    # The older test index doesn't have the size metadata
    index['sympy-0.7.2-py27_0.tar.bz2']['size'] = 4374752
    index["numpy-1.7.1-py27_0.tar.bz2"]['size'] = 5994338

    with captured() as c:
        display_actions(actions, index)

    assert c.stdout == """
The following packages will be downloaded:

    package                    |            build
    ---------------------------|-----------------
    sympy-0.7.2                |           py27_0         4.2 MB
    numpy-1.7.1                |           py27_0         5.7 MB
    ------------------------------------------------------------
                                           Total:         9.9 MB

"""

    actions = defaultdict(list, {'PREFIX':
                                 '/Users/aaronmeurer/anaconda/envs/test',
                                 'SYMLINK_CONDA': [['/Users/aaronmeurer/anaconda']],
                                 'LINK': [['python-3.3.2-0'],
                                          ['readline-6.2-0', '/Users/aaronmeurer/anaconda/pkgs', 1, ],
                                           ['sqlite-3.7.13-0', '/Users/aaronmeurer/anaconda/pkgs', 1],
                                           ['tk-8.5.13-0', '/Users/aaronmeurer/anaconda/pkgs', 1],
                                           ['zlib-1.2.7-0', '/Users/aaronmeurer/anaconda/pkgs', 1]
                                          ]
                                 }
                          )

    with captured() as c:
        display_actions(actions, index)

    assert c.stdout == """
The following NEW packages will be INSTALLED:

    python:   3.3.2-0 \n\
    readline: 6.2-0   \n\
    sqlite:   3.7.13-0
    tk:       8.5.13-0
    zlib:     1.2.7-0 \n\

"""

    actions['UNLINK'] = actions['LINK']
    actions['LINK'] = []

    with captured() as c:
        display_actions(actions, index)


    assert c.stdout == """
The following packages will be REMOVED:

    python:   3.3.2-0 \n\
    readline: 6.2-0   \n\
    sqlite:   3.7.13-0
    tk:       8.5.13-0
    zlib:     1.2.7-0 \n\

"""


    actions = defaultdict(list,
                          {'LINK': [['cython-0.19.1-py33_0']],
                           'UNLINK': [['cython-0.19-py33_0']]})

    with captured() as c:
        display_actions(actions, index)

    assert c.stdout == """
The following packages will be UPDATED:

    cython: 0.19-py33_0 --> 0.19.1-py33_0

"""

    actions['LINK'], actions['UNLINK'] = actions['UNLINK'], actions['LINK']

    with captured() as c:
        display_actions(actions, index)

    assert c.stdout == """
The following packages will be DOWNGRADED:

    cython: 0.19.1-py33_0 --> 0.19-py33_0

"""

    actions = defaultdict(list,
                          {'LINK': [['cython-0.19.1-py33_0'],
                                    ['dateutil-1.5-py33_0'], ['numpy-1.7.1-py33_0']
                                    ],
                           'UNLINK': [['cython-0.19-py33_0'],
                                      ['dateutil-2.1-py33_1'],
                                      ['pip-1.3.1-py33_1']]})

    with captured() as c:
        display_actions(actions, index)

    assert c.stdout == """
The following NEW packages will be INSTALLED:

    numpy:    1.7.1-py33_0 \n\

The following packages will be REMOVED:

    pip:      1.3.1-py33_1

The following packages will be UPDATED:

    cython:   0.19-py33_0  --> 0.19.1-py33_0

The following packages will be DOWNGRADED:

    dateutil: 2.1-py33_1   --> 1.5-py33_0   \n\

"""


    actions = defaultdict(list,
                          {'LINK': [['cython-0.19.1-py33_0'],
                                    ['dateutil-2.1-py33_1']],
                           'UNLINK': [['cython-0.19-py33_0'],
                                      ['dateutil-1.5-py33_0']]})

    with captured() as c:
        display_actions(actions, index)

    assert c.stdout == """
The following packages will be UPDATED:

    cython:   0.19-py33_0 --> 0.19.1-py33_0
    dateutil: 1.5-py33_0  --> 2.1-py33_1   \n\

"""

    actions['LINK'], actions['UNLINK'] = actions['UNLINK'], actions['LINK']


    with captured() as c:
        display_actions(actions, index)

    assert c.stdout == """
The following packages will be DOWNGRADED:

    cython:   0.19.1-py33_0 --> 0.19-py33_0
    dateutil: 2.1-py33_1    --> 1.5-py33_0 \n\

"""



def test_display_actions_show_channel_urls():
    conda.config.show_channel_urls = True
    actions = defaultdict(list, {"FETCH": [['sympy-0.7.2-py27_0'],
                                           ["numpy-1.7.1-py27_0"]]})
    # The older test index doesn't have the size metadata
    index['sympy-0.7.2-py27_0.tar.bz2']['size'] = 4374752
    index["numpy-1.7.1-py27_0.tar.bz2"]['size'] = 5994338

    with captured() as c:
        display_actions(actions, index)

    assert c.stdout == """
The following packages will be downloaded:

    package                    |            build
    ---------------------------|-----------------
    sympy-0.7.2                |           py27_0         4.2 MB  <unknown>
    numpy-1.7.1                |           py27_0         5.7 MB  <unknown>
    ------------------------------------------------------------
                                           Total:         9.9 MB

"""


    actions = defaultdict(list,
                          {'PREFIX': '/Users/aaronmeurer/anaconda/envs/test',
                           'SYMLINK_CONDA': [['/Users/aaronmeurer/anaconda']],
                           'LINK': [['python-3.3.2-0'],
                                    ['readline-6.2-0', '/Users/aaronmeurer/anaconda/pkgs', 1],
                                    ['sqlite-3.7.13-0', '/Users/aaronmeurer/anaconda/pkgs', 1],
                                    ['tk-8.5.13-0', '/Users/aaronmeurer/anaconda/pkgs', 1],
                                    ['zlib-1.2.7-0', '/Users/aaronmeurer/anaconda/pkgs', 1]
                                   ]})

    with captured() as c:
        display_actions(actions, index)

    assert c.stdout == """
The following NEW packages will be INSTALLED:

    python:   3.3.2-0  <unknown>
    readline: 6.2-0    <unknown>
    sqlite:   3.7.13-0 <unknown>
    tk:       8.5.13-0 <unknown>
    zlib:     1.2.7-0  <unknown>

"""

    actions['UNLINK'] = actions['LINK']
    actions['LINK'] = []

    with captured() as c:
        display_actions(actions, index)


    assert c.stdout == """
The following packages will be REMOVED:

    python:   3.3.2-0  <unknown>
    readline: 6.2-0    <unknown>
    sqlite:   3.7.13-0 <unknown>
    tk:       8.5.13-0 <unknown>
    zlib:     1.2.7-0  <unknown>

"""


    actions = defaultdict(list, {'LINK': [['cython-0.19.1-py33_0']],
                                 'UNLINK': [['cython-0.19-py33_0']]})

    with captured() as c:
        display_actions(actions, index)

    assert c.stdout == """
The following packages will be UPDATED:

    cython: 0.19-py33_0 <unknown> --> 0.19.1-py33_0 <unknown>

"""

    actions['LINK'], actions['UNLINK'] = actions['UNLINK'], actions['LINK']


    with captured() as c:
        display_actions(actions, index)

    assert c.stdout == """
The following packages will be DOWNGRADED:

    cython: 0.19.1-py33_0 <unknown> --> 0.19-py33_0 <unknown>

"""


    actions = defaultdict(list,
                          {'LINK': [['cython-0.19.1-py33_0'],
                                    ['dateutil-1.5-py33_0'], ['numpy-1.7.1-py33_0']],
                           'UNLINK': [['cython-0.19-py33_0'],
                                      ['dateutil-2.1-py33_1'],
                                      ['pip-1.3.1-py33_1']]})

    with captured() as c:
        display_actions(actions, index)

    assert c.stdout == """
The following NEW packages will be INSTALLED:

    numpy:    1.7.1-py33_0  <unknown>

The following packages will be REMOVED:

    pip:      1.3.1-py33_1 <unknown>

The following packages will be UPDATED:

    cython:   0.19-py33_0  <unknown> --> 0.19.1-py33_0 <unknown>

The following packages will be DOWNGRADED:

    dateutil: 2.1-py33_1   <unknown> --> 1.5-py33_0    <unknown>

"""


    actions = defaultdict(list,
                          {'LINK': [['cython-0.19.1-py33_0'],
                                    ['dateutil-2.1-py33_1']],
                           'UNLINK':  [['cython-0.19-py33_0'],
                                       ['dateutil-1.5-py33_0']]})

    with captured() as c:
        display_actions(actions, index)

    assert c.stdout == """
The following packages will be UPDATED:

    cython:   0.19-py33_0 <unknown> --> 0.19.1-py33_0 <unknown>
    dateutil: 1.5-py33_0  <unknown> --> 2.1-py33_1    <unknown>

"""

    actions['LINK'], actions['UNLINK'] = actions['UNLINK'], actions['LINK']

    with captured() as c:
        display_actions(actions, index)

    assert c.stdout == """
The following packages will be DOWNGRADED:

    cython:   0.19.1-py33_0 <unknown> --> 0.19-py33_0 <unknown>
    dateutil: 2.1-py33_1    <unknown> --> 1.5-py33_0  <unknown>

"""

    actions['LINK'], actions['UNLINK'] = actions['UNLINK'], actions['LINK']

    index['cython-0.19.1-py33_0.tar.bz2']['channel'] = 'my_channel'
    index['dateutil-1.5-py33_0.tar.bz2']['channel'] = 'my_channel'

    with captured() as c:
        display_actions(actions, index)

    assert c.stdout == """
The following packages will be UPDATED:

    cython:   0.19-py33_0 <unknown>  --> 0.19.1-py33_0 my_channel
    dateutil: 1.5-py33_0  my_channel --> 2.1-py33_1    <unknown> \n\

"""

    actions['LINK'], actions['UNLINK'] = actions['UNLINK'], actions['LINK']


    with captured() as c:
        display_actions(actions, index)

    assert c.stdout == """
The following packages will be DOWNGRADED:

    cython:   0.19.1-py33_0 my_channel --> 0.19-py33_0 <unknown> \n\
    dateutil: 2.1-py33_1    <unknown>  --> 1.5-py33_0  my_channel

"""


def test_display_actions_link_type():
    conda.config.show_channel_urls = False

    actions = defaultdict(list,
                          {'LINK': [['cython-0.19.1-py33_0', '/Users/aaronmeurer/anaconda/pkgs', 2],
                                    ['dateutil-1.5-py33_0', '/Users/aaronmeurer/anaconda/pkgs', 2],
                                    ['numpy-1.7.1-py33_0', '/Users/aaronmeurer/anaconda/pkgs', 2],
                                    ['python-3.3.2-0', '/Users/aaronmeurer/anaconda/pkgs', 2],
                                    ['readline-6.2-0', '/Users/aaronmeurer/anaconda/pkgs', 2],
                                    ['sqlite-3.7.13-0', '/Users/aaronmeurer/anaconda/pkgs', 2],
                                    ['tk-8.5.13-0', '/Users/aaronmeurer/anaconda/pkgs', 2],
                                    ['zlib-1.2.7-0', '/Users/aaronmeurer/anaconda/pkgs', 2]]})

    with captured() as c:
        display_actions(actions, index)

    assert c.stdout == """
The following NEW packages will be INSTALLED:

    cython:   0.19.1-py33_0 (soft-link)
    dateutil: 1.5-py33_0    (soft-link)
    numpy:    1.7.1-py33_0  (soft-link)
    python:   3.3.2-0       (soft-link)
    readline: 6.2-0         (soft-link)
    sqlite:   3.7.13-0      (soft-link)
    tk:       8.5.13-0      (soft-link)
    zlib:     1.2.7-0       (soft-link)

"""

    actions = defaultdict(list,
                          {'LINK': [['cython-0.19.1-py33_0', '/Users/aaronmeurer/anaconda/pkgs', 2],
                                    ['dateutil-2.1-py33_1', '/Users/aaronmeurer/anaconda/pkgs', 2]],
                           'UNLINK':  [['cython-0.19-py33_0'],
                                       ['dateutil-1.5-py33_0']]})

    with captured() as c:
        display_actions(actions, index)

    assert c.stdout == """
The following packages will be UPDATED:

    cython:   0.19-py33_0 --> 0.19.1-py33_0 (soft-link)
    dateutil: 1.5-py33_0  --> 2.1-py33_1    (soft-link)

"""

    actions = defaultdict(list,
                          {'LINK': [['cython-0.19-py33_0', '/Users/aaronmeurer/anaconda/pkgs', 2],
                                    ['dateutil-1.5-py33_0', '/Users/aaronmeurer/anaconda/pkgs', 2]],
                           'UNLINK':  [['cython-0.19.1-py33_0'],
                                       ['dateutil-2.1-py33_1']]})

    with captured() as c:
        display_actions(actions, index)

    assert c.stdout == """
The following packages will be DOWNGRADED:

    cython:   0.19.1-py33_0 --> 0.19-py33_0 (soft-link)
    dateutil: 2.1-py33_1    --> 1.5-py33_0  (soft-link)

"""

    actions = defaultdict(list,
                          {'LINK': [['cython-0.19.1-py33_0', '/Users/aaronmeurer/anaconda/pkgs', 1],
                                    ['dateutil-1.5-py33_0', '/Users/aaronmeurer/anaconda/pkgs', 1],
                                    ['numpy-1.7.1-py33_0', '/Users/aaronmeurer/anaconda/pkgs', 1],
                                    ['python-3.3.2-0', '/Users/aaronmeurer/anaconda/pkgs', 1],
                                    ['readline-6.2-0', '/Users/aaronmeurer/anaconda/pkgs', 1],
                                    ['sqlite-3.7.13-0', '/Users/aaronmeurer/anaconda/pkgs', 1],
                                    ['tk-8.5.13-0', '/Users/aaronmeurer/anaconda/pkgs', 1],
                                    ['zlib-1.2.7-0', '/Users/aaronmeurer/anaconda/pkgs', 1]]})

    with captured() as c:
        display_actions(actions, index)

    assert c.stdout == """
The following NEW packages will be INSTALLED:

    cython:   0.19.1-py33_0
    dateutil: 1.5-py33_0   \n\
    numpy:    1.7.1-py33_0 \n\
    python:   3.3.2-0      \n\
    readline: 6.2-0        \n\
    sqlite:   3.7.13-0     \n\
    tk:       8.5.13-0     \n\
    zlib:     1.2.7-0      \n\

"""

    actions = defaultdict(list,
                          {'LINK': [['cython-0.19.1-py33_0', '/Users/aaronmeurer/anaconda/pkgs', 1],
                                    ['dateutil-2.1-py33_1', '/Users/aaronmeurer/anaconda/pkgs', 1]],
                           'UNLINK':  [['cython-0.19-py33_0'],
                                       ['dateutil-1.5-py33_0']]})

    with captured() as c:
        display_actions(actions, index)

    assert c.stdout == """
The following packages will be UPDATED:

    cython:   0.19-py33_0 --> 0.19.1-py33_0
    dateutil: 1.5-py33_0  --> 2.1-py33_1   \n\

"""

    actions = defaultdict(list, {'LINK': [['cython-0.19-py33_0', '/Users/aaronmeurer/anaconda/pkgs', 1],
                                          ['dateutil-1.5-py33_0', '/Users/aaronmeurer/anaconda/pkgs', 1]],
                                 'UNLINK':  [['cython-0.19.1-py33_0'],
                                             ['dateutil-2.1-py33_1']]})

    with captured() as c:
        display_actions(actions, index)

    assert c.stdout == """
The following packages will be DOWNGRADED:

    cython:   0.19.1-py33_0 --> 0.19-py33_0
    dateutil: 2.1-py33_1    --> 1.5-py33_0 \n\

"""

    actions = defaultdict(list,
                          {'LINK': [['cython-0.19.1-py33_0', '/Users/aaronmeurer/anaconda/pkgs', 3],
                                    ['dateutil-1.5-py33_0', '/Users/aaronmeurer/anaconda/pkgs', 3],
                                    ['numpy-1.7.1-py33_0', '/Users/aaronmeurer/anaconda/pkgs', 3],
                                    ['python-3.3.2-0', '/Users/aaronmeurer/anaconda/pkgs', 3],
                                    ['readline-6.2-0', '/Users/aaronmeurer/anaconda/pkgs', 3],
                                    ['sqlite-3.7.13-0', '/Users/aaronmeurer/anaconda/pkgs', 3],
                                    ['tk-8.5.13-0', '/Users/aaronmeurer/anaconda/pkgs', 3],
                                    ['zlib-1.2.7-0', '/Users/aaronmeurer/anaconda/pkgs', 3]]})

    with captured() as c:
        display_actions(actions, index)

    assert c.stdout == """
The following NEW packages will be INSTALLED:

    cython:   0.19.1-py33_0 (copy)
    dateutil: 1.5-py33_0    (copy)
    numpy:    1.7.1-py33_0  (copy)
    python:   3.3.2-0       (copy)
    readline: 6.2-0         (copy)
    sqlite:   3.7.13-0      (copy)
    tk:       8.5.13-0      (copy)
    zlib:     1.2.7-0       (copy)

"""

    actions = defaultdict(list,
                          {'LINK': [['cython-0.19.1-py33_0', '/Users/aaronmeurer/anaconda/pkgs', 3],
                                    ['dateutil-2.1-py33_1', '/Users/aaronmeurer/anaconda/pkgs', 3]],
                           'UNLINK':  [['cython-0.19-py33_0'],
                                       ['dateutil-1.5-py33_0']]})

    with captured() as c:
        display_actions(actions, index)

    assert c.stdout == """
The following packages will be UPDATED:

    cython:   0.19-py33_0 --> 0.19.1-py33_0 (copy)
    dateutil: 1.5-py33_0  --> 2.1-py33_1    (copy)

"""

    actions = defaultdict(list, {'LINK': [['cython-0.19-py33_0', '/Users/aaronmeurer/anaconda/pkgs', 3],
                                          ['dateutil-1.5-py33_0', '/Users/aaronmeurer/anaconda/pkgs', 3]],
                                 'UNLINK':  [['cython-0.19.1-py33_0'],
                                             ['dateutil-2.1-py33_1']]})

    with captured() as c:
        display_actions(actions, index)

    assert c.stdout == """
The following packages will be DOWNGRADED:

    cython:   0.19.1-py33_0 --> 0.19-py33_0 (copy)
    dateutil: 2.1-py33_1    --> 1.5-py33_0  (copy)

"""

    conda.config.show_channel_urls = True

    index['cython-0.19.1-py33_0.tar.bz2']['channel'] = 'my_channel'
    index['dateutil-1.5-py33_0.tar.bz2']['channel'] = 'my_channel'

    actions = defaultdict(list,
                          {'LINK': [['cython-0.19.1-py33_0', '/Users/aaronmeurer/anaconda/pkgs', 3],
                                    ['dateutil-1.5-py33_0', '/Users/aaronmeurer/anaconda/pkgs', 3],
                                    ['numpy-1.7.1-py33_0', '/Users/aaronmeurer/anaconda/pkgs', 3],
                                    ['python-3.3.2-0', '/Users/aaronmeurer/anaconda/pkgs', 3],
                                    ['readline-6.2-0', '/Users/aaronmeurer/anaconda/pkgs', 3],
                                    ['sqlite-3.7.13-0', '/Users/aaronmeurer/anaconda/pkgs', 3],
                                    ['tk-8.5.13-0', '/Users/aaronmeurer/anaconda/pkgs', 3],
                                    ['zlib-1.2.7-0', '/Users/aaronmeurer/anaconda/pkgs', 3]]})

    with captured() as c:
        display_actions(actions, index)

    assert c.stdout == """
The following NEW packages will be INSTALLED:

    cython:   0.19.1-py33_0 my_channel (copy)
    dateutil: 1.5-py33_0    my_channel (copy)
    numpy:    1.7.1-py33_0  <unknown>  (copy)
    python:   3.3.2-0       <unknown>  (copy)
    readline: 6.2-0         <unknown>  (copy)
    sqlite:   3.7.13-0      <unknown>  (copy)
    tk:       8.5.13-0      <unknown>  (copy)
    zlib:     1.2.7-0       <unknown>  (copy)

"""

    actions = defaultdict(list,
                          {'LINK': [['cython-0.19.1-py33_0', '/Users/aaronmeurer/anaconda/pkgs', 3],
                                    ['dateutil-2.1-py33_1', '/Users/aaronmeurer/anaconda/pkgs', 3]],
                           'UNLINK':  [['cython-0.19-py33_0'],
                                       ['dateutil-1.5-py33_0']]})

    with captured() as c:
        display_actions(actions, index)

    assert c.stdout == """
The following packages will be UPDATED:

    cython:   0.19-py33_0 <unknown>  --> 0.19.1-py33_0 my_channel (copy)
    dateutil: 1.5-py33_0  my_channel --> 2.1-py33_1    <unknown>  (copy)

"""

    actions = defaultdict(list, {'LINK': [['cython-0.19-py33_0', '/Users/aaronmeurer/anaconda/pkgs', 3],
                                          ['dateutil-1.5-py33_0', '/Users/aaronmeurer/anaconda/pkgs', 3]],
                                 'UNLINK':  [['cython-0.19.1-py33_0'],
                                             ['dateutil-2.1-py33_1']]})

    with captured() as c:
        display_actions(actions, index)

    assert c.stdout == """
The following packages will be DOWNGRADED:

    cython:   0.19.1-py33_0 my_channel --> 0.19-py33_0 <unknown>  (copy)
    dateutil: 2.1-py33_1    <unknown>  --> 1.5-py33_0  my_channel (copy)

"""

def test_display_actions_features():
    conda.config.show_channel_urls = False

    actions = defaultdict(list, {'LINK': [['numpy-1.7.1-py33_p0'], ['cython-0.19-py33_0']]})

    with captured() as c:
        display_actions(actions, index)

    assert c.stdout == """
The following NEW packages will be INSTALLED:

    cython: 0.19-py33_0  \n\
    numpy:  1.7.1-py33_p0 [mkl]

"""

    actions = defaultdict(list, {'UNLINK': [['numpy-1.7.1-py33_p0'], ['cython-0.19-py33_0']]})

    with captured() as c:
        display_actions(actions, index)

    assert c.stdout == """
The following packages will be REMOVED:

    cython: 0.19-py33_0  \n\
    numpy:  1.7.1-py33_p0 [mkl]

"""

    actions = defaultdict(list, {'UNLINK': [['numpy-1.7.1-py33_p0']], 'LINK': [['numpy-1.7.0-py33_p0']]})

    with captured() as c:
        display_actions(actions, index)

    assert c.stdout == """
The following packages will be DOWNGRADED:

    numpy: 1.7.1-py33_p0 [mkl] --> 1.7.0-py33_p0 [mkl]

"""

    actions = defaultdict(list, {'LINK': [['numpy-1.7.1-py33_p0']], 'UNLINK': [['numpy-1.7.0-py33_p0']]})

    with captured() as c:
        display_actions(actions, index)

    assert c.stdout == """
The following packages will be UPDATED:

    numpy: 1.7.0-py33_p0 [mkl] --> 1.7.1-py33_p0 [mkl]

"""

    actions = defaultdict(list, {'LINK': [['numpy-1.7.1-py33_p0']], 'UNLINK': [['numpy-1.7.1-py33_0']]})

    with captured() as c:
        display_actions(actions, index)

    # NB: Packages whose version do not changed are put in UPDATED
    assert c.stdout == """
The following packages will be UPDATED:

    numpy: 1.7.1-py33_0 --> 1.7.1-py33_p0 [mkl]

"""

    actions = defaultdict(list, {'UNLINK': [['numpy-1.7.1-py33_p0']], 'LINK': [['numpy-1.7.1-py33_0']]})

    with captured() as c:
        display_actions(actions, index)

    assert c.stdout == """
The following packages will be UPDATED:

    numpy: 1.7.1-py33_p0 [mkl] --> 1.7.1-py33_0

"""

    conda.config.show_channel_urls = True

    actions = defaultdict(list, {'LINK': [['numpy-1.7.1-py33_p0'], ['cython-0.19-py33_0']]})

    with captured() as c:
        display_actions(actions, index)

    assert c.stdout == """
The following NEW packages will be INSTALLED:

    cython: 0.19-py33_0   <unknown>
    numpy:  1.7.1-py33_p0 <unknown> [mkl]

"""


    actions = defaultdict(list, {'UNLINK': [['numpy-1.7.1-py33_p0'], ['cython-0.19-py33_0']]})

    with captured() as c:
        display_actions(actions, index)

    assert c.stdout == """
The following packages will be REMOVED:

    cython: 0.19-py33_0   <unknown>
    numpy:  1.7.1-py33_p0 <unknown> [mkl]

"""

    actions = defaultdict(list, {'UNLINK': [['numpy-1.7.1-py33_p0']], 'LINK': [['numpy-1.7.0-py33_p0']]})

    with captured() as c:
        display_actions(actions, index)

    assert c.stdout == """
The following packages will be DOWNGRADED:

    numpy: 1.7.1-py33_p0 <unknown> [mkl] --> 1.7.0-py33_p0 <unknown> [mkl]

"""

    actions = defaultdict(list, {'LINK': [['numpy-1.7.1-py33_p0']], 'UNLINK': [['numpy-1.7.0-py33_p0']]})

    with captured() as c:
        display_actions(actions, index)

    assert c.stdout == """
The following packages will be UPDATED:

    numpy: 1.7.0-py33_p0 <unknown> [mkl] --> 1.7.1-py33_p0 <unknown> [mkl]

"""


    actions = defaultdict(list, {'LINK': [['numpy-1.7.1-py33_p0']], 'UNLINK': [['numpy-1.7.1-py33_0']]})

    with captured() as c:
        display_actions(actions, index)

    # NB: Packages whose version do not changed are put in UPDATED
    assert c.stdout == """
The following packages will be UPDATED:

    numpy: 1.7.1-py33_0 <unknown> --> 1.7.1-py33_p0 <unknown> [mkl]

"""

    actions = defaultdict(list, {'UNLINK': [['numpy-1.7.1-py33_p0']], 'LINK': [['numpy-1.7.1-py33_0']]})

    with captured() as c:
        display_actions(actions, index)

    assert c.stdout == """
The following packages will be UPDATED:

    numpy: 1.7.1-py33_p0 <unknown> [mkl] --> 1.7.1-py33_0 <unknown>

"""

def test_display_actions_no_index():
    # Test removing a package that is not in the index. This issue
    # should only come up for removing.
    actions = defaultdict(list, {'UNLINK': [['notinstalled-1.0-py33_0']]})

    with captured() as c:
        display_actions(actions, index)

    assert c.stdout == """
The following packages will be REMOVED:

    notinstalled: 1.0-py33_0 <unknown>

"""

    actions = defaultdict(list, {"LINK": [['numpy-1.7.1-py33_0']], "UNLINK":
        [['numpy-2.0.0-py33_1']]})

    with captured() as c:
        display_actions(actions, index)

    assert c.stdout == """
The following packages will be DOWNGRADED:

    numpy: 2.0.0-py33_1 <unknown> --> 1.7.1-py33_0 <unknown>

"""

    # tk-8.5.13-1 is not in the index. Test that it guesses the build number
    # correctly.
    actions = defaultdict(list, {"LINK": [['tk-8.5.13-0']],
                                 "UNLINK": [['tk-8.5.13-1']]})

    with captured() as c:
        display_actions(actions, index)

    assert c.stdout == """
The following packages will be DOWNGRADED:

    tk: 8.5.13-1 <unknown> --> 8.5.13-0 <unknown>

"""

class PlanFromActionsTests(unittest.TestCase):
    py_ver = ''.join(str(x) for x in sys.version_info[:2])

    def test_plan_link_menuinst(self):

        menuinst = 'menuinst'
        ipython = 'ipython'
        actions = {
            'PREFIX': 'aprefix',
            'LINK': [ipython, menuinst],
        }

        conda_plan = plan.plan_from_actions(actions)
<<<<<<< HEAD
        assert conda_plan[2] == 'UNLINK %s' % menuinst_old
        assert conda_plan[3] == 'FETCH %s' % menuinst_new
        assert conda_plan[4] == 'EXTRACT %s' % menuinst_new
        assert conda_plan[5] == 'LINK %s' % menuinst_new
=======

        expected_plan = [
            ('PREFIX', 'aprefix'),
            ('PRINT', 'Linking packages ...'),
            ('PROGRESS', '2'),
            ('LINK', ipython),
            ('LINK', menuinst),
        ]

        if sys.platform == 'win32':
            # menuinst should be linked first
            last_two = expected_plan[-2:]
            expected_plan[-2:] = last_two[::-1]

        self.assertEqual(expected_plan, conda_plan)
>>>>>>> 395ca3cd

if __name__ == '__main__':
    unittest.main()<|MERGE_RESOLUTION|>--- conflicted
+++ resolved
@@ -885,24 +885,18 @@
         menuinst = 'menuinst'
         ipython = 'ipython'
         actions = {
-            'PREFIX': 'aprefix',
-            'LINK': [ipython, menuinst],
+            'PREFIX': ('aprefix',),
+            'LINK': [(ipython,), (menuinst,)],
         }
 
         conda_plan = plan.plan_from_actions(actions)
-<<<<<<< HEAD
-        assert conda_plan[2] == 'UNLINK %s' % menuinst_old
-        assert conda_plan[3] == 'FETCH %s' % menuinst_new
-        assert conda_plan[4] == 'EXTRACT %s' % menuinst_new
-        assert conda_plan[5] == 'LINK %s' % menuinst_new
-=======
 
         expected_plan = [
-            ('PREFIX', 'aprefix'),
-            ('PRINT', 'Linking packages ...'),
-            ('PROGRESS', '2'),
-            ('LINK', ipython),
-            ('LINK', menuinst),
+            ('PREFIX', ('aprefix',)),
+            ('PRINT', ('Linking packages ...',)),
+            ('PROGRESS', (2,)),
+            ('LINK', (ipython,)),
+            ('LINK', (menuinst,)),
         ]
 
         if sys.platform == 'win32':
@@ -911,7 +905,6 @@
             expected_plan[-2:] = last_two[::-1]
 
         self.assertEqual(expected_plan, conda_plan)
->>>>>>> 395ca3cd
 
 if __name__ == '__main__':
     unittest.main()