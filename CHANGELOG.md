<<<<<<< HEAD
## 4.4.0 (unreleased)

### New Features
* general support for all bourne- and c-based shells #3175
=======
## 4.3.1 (2016-12-19)

### Improvements
* additional pre-transaction validation (#4090)
* export FileMode enum for conda-build (#4080)
* memoize disk permissions tests (#4091)
* local caching of repodata without remote server calls; new 'repodata_timeout_secs'
  configuration parameter (#4094)
* performance tuning (#4104)
* add additional fields to dist object serialization (#4102)

### Bug Fixes
* fix a noarch install bug on windows (#4071)
* fix a spec mismatch that resulted in python versions getting mixed during packaging (#4079)
* fix rollback linked record (#4092)
* fix #4097 keep split in PREFIX_PLACEHOLDER (#4100)
>>>>>>> dddcb3d5


## 4.3.0 (2016-12-14)  Safety

### New Features
* **Unlink and Link Packages in a Single Transaction**: In the past, conda hasn't always been safe
  and defensive with its disk-mutating actions. It has gleefully clobbered existing files, and
  mid-operation failures leave environments completely broken. In some of the most severe examples,
  conda can appear to "uninstall itself." With this release, the unlinking and linking of packages
  for an executed command is done in a single transaction. If a failure occurs for any reason
  while conda is mutating files on disk, the environment will be returned its previous state.
  While we've implemented some pre-transaction checks (verifying package integrity for example),
  it's impossible to anticipate every failure mechanism. In some circumstances, OS file
  permissions cannot be fully known until an operation is attempted and fails. And conda itself
  is not without bugs. Moving forward, unforeseeable failures won't be catastrophic. (#3833, #4030)

* **Progressive Fetch and Extract Transactions**: Like package unlinking and linking, the
  download and extract phases of package handling have also been given transaction-like behavior.
  The distinction is the rollback on error is limited to a single package. Rather than rolling back
  the download and extract operation for all packages, the single-package rollback prevents the
  need for having to re-download every package if an error is encountered. (#4021, #4030)

* **Generic- and Python-Type Noarch/Universal Packages**: Along with conda-build 2.1.0, a
  noarch/universal type for python packages is officially supported. These are much like universal
  python wheels. Files in a python noarch package are linked into a prefix just like any other
  conda package, with the following additional features
  1. conda maps the `site-packages` directory to the correct location for the python version
     in the environment,
  2. conda maps the python-scripts directory to either $PREFIX/bin or $PREFIX/Scripts depending
     on platform,
  3. conda creates the python entry points specified in the conda-build recipe, and
  4. conda compiles pyc files at install time when prefix write permissions are guaranteed.

  Python noarch packages must be "fully universal."  They cannot have OS- or
  python version-specific dependencies.  They cannot have OS- or python version-specific "scripts"
  files. If these features are needed, traditional conda packages must be used. (#3712)

* **Multi-User Package Caches**: While the on-disk package cache structure has been preserved,
  the core logic implementing package cache handling has had a complete overhaul.  Writable and
  read-only package caches are fully supported. (#4021)

* **Python API Module**: An oft requested feature is the ability to use conda as a python library,
  obviating the need to "shell out" to another python process. Conda 4.3 includes a
  `conda.cli.python_api` module that facilitates this use case. While we maintain the user-facing
  command-line interface, conda commands can be executed in-process. There is also a
  `conda.exports` module to facilitate longer-term usage of conda as a library across conda
  conda releases.  However, conda's python code *is* considered internal and private, subject
  to change at any time across releases. At the moment, conda will not install itself into
  environments other than its original install environment. (#4028)

* **Remove All Locks**:  Locking has never been fully effective in conda, and it often created a
  false sense of security. In this release, multi-user package cache support has been
  implemented for improved safety by hard-linking packages in read-only caches to the user's
  primary user package cache. Still, users are cautioned that undefined behavior can result when
  conda is running in multiple process and operating on the same package caches and/or
  environments. (#3862)

### Deprecations/Breaking Changes
* Conda will refuse to clobber existing files that are not within the unlink instructions of
  the transaction. At the risk of being user-hostile, it's a step forward for conda. We do
  anticipate some growing pains. For example, conda will not clobber packages that have been
  installed with pip (or any other package manager). In other instances, conda packages that
  contain overlapping file paths but are from different package families will not install at
  the same time. The `--force` command line flag is the escape hatch. Using `--force` will
  let your operation proceed, but also makes clear that you want conda to do something it
  considers unsafe.
* Conda signed packages have been removed in 4.3. Vulnerabilities existed. An illusion of security
  is worse than not having the feature at all.  We will be incorporating The Update Framework
  into conda in a future feature release. (#4064)
* Conda 4.4 will drop support for older versions of conda-build.

### Improvements
* create a new "trace" log level enabled by `-v -v -v` or `-vvv` (#3833)
* allow conda to be installed with pip, but only when used as a library/dependecy (#4028)
* the 'r' channel is now part of defaults (#3677)
* private environment support for conda (#3988)
* support v1 info/paths.json file (#3927, #3943)
* support v1 info/package_metadata.json (#4030)
* improved solver hint detection, simplified filtering (#3597)
* cache VersionOrder objects to improve performance (#3596)
* fix documentation and typos (#3526, #3572, #3627)
* add multikey configuration validation (#3432)
* some Fish autocompletions (#2519)
* reduce priority for packages removed from the index (#3703)
* add user-agent, uid, gid to conda info (#3671)
* add conda.exports module (#3429)
* make http timeouts configurable (#3832)
* add a pkgs_dirs config parameter (#3691)
* add an 'always_softlink' option (#3870, #3876)
* pre-checks for diskspace, etc for fetch and extract #(4007)
* address #3879 don't print activate message when quiet config is enabled (#3886)
* add zos-z subdir (#4060)
* add elapsed time to HTTP errors (#3942)

### Bug Fixes
* account for the Windows Python 2.7 os.environ unicode aversion (#3363)
* fix link field in record object (#3424)
* anaconda api token bug fix; additional tests (#3673)
* fix #3667 unicode literals and unicode decode (#3682)
* add conda-env entrypoint (#3743)
* fix #3807 json dump on conda config --show --json (#3811)
* fix #3801 location of temporary hard links of index.json (#3813)
* fix invalid yml example (#3849)
* add arm platforms back to subdirs (#3852)
* fix #3771 better error message for assertion errors (#3802)
* fix #3999 spaces in shebang replacement (#4008)
* config --show-sources shouldn't show force by default (#3891)
* fix #3881 don't install conda-env in clones of root (#3899)
* conda-build dist compatibility (#3909)

### Non-User-Facing Changes
* remove unnecessary eval (#3428)
* remove dead install_tar function (#3641)
* apply PEP-8 to conda-env (#3653)
* refactor dist into an object (#3616)
* vendor appdirs; remove conda's dependency on anaconda-client import (#3675)
* revert boto patch from #2380 (#3676)
* move and update ROOT_NO_RM (#3697)
* integration tests for conda clean (#3695, #3699)
* disable coverage on s3 and ftp requests adapaters (#3696, #3701)
* github repo hygiene (#3705, #3706)
* major install refactor (#3712)
* remove test timebombs (#4012)
* LinkType refactor (#3882)
* move CrossPlatformStLink and make available as export (#3887)
* make Record immutable (#3965)
* project housekeeping (#3994, #4065)
* context-dependent setup.py files (#4057)


## 4.2.14 (unreleased)

### Bug Fixes
* fix location of temporary hard links of index.json (#3975)
* fix potential errors in multi-channel export and offline clone (#3995)

### Improvements
* use install.rm_rf for TemporaryDirectory cleanup (#3425)
* improve handling of local dependency information (#2107)

### Bug Fixes
* fix conda/install.py single-file behavior (#3854)
* fix the api->conda substitution (#3456)
* fix silent directory removal (#3730)


## 4.2.13 (2016-11-22)

### Deprecations/Breaking Changes
* show warning message for pre-link scripts (#3727)
* error and exit for install of packages that require conda minimum version 4.3 (#3726)

### Improvements
* double/extend http timeouts (#3831)
* let descriptive http errors cover more http exceptions (#3834)
* backport some conda-build configuration (#3875)

### Bug Fixes
* fix conda/install.py single-file behavior (#3854)
* fix the api->conda substitution (#3456)
* fix silent directory removal (#3730)
* fix #3910 null check for is_url (#3931)

### Non-User-Facing Changes
* flake8 E116, E121, & E123 enabled (#3883)


## 4.2.12 (2016-11-02)

### Bug Fixes

* fix #3732, #3471, #3744 CONDA_BLD_PATH (#3747)
* fix #3717 allow no-name channels (#3748)
* fix #3738 move conda-env to ruamel_yaml (#3740)
* fix conda-env entry point (#3745 via #3743)
* fix again #3664 trash emptying (#3746)


## 4.2.11 (2016-10-23)

### Improvements
* only try once for windows trash removal (#3698)

### Bug Fixes
* fix anaconda api token bug (#3674)
* fix #3646 FileMode enum comparison (#3683)
* fix #3517 conda install --mkdir (#3684)
* fix #3560 hack anaconda token coverup on conda info (#3686)
* fix #3469 alias envs_path to envs_dirs (#3685)


## 4.2.10 (2016-10-18)

### Improvements
* add json output for `conda info -s` (#3588)
* ignore certain binary prefixes on windows (#3539)
* allow conda config files to have .yaml extensions or 'condarc' anywhere in filename (#3633)

### Bug Fixes
* fix conda-build's handle_proxy_407 import (#3666)
* fix #3442, #3459, #3481, #3531, #3548 multiple networking and auth issues (#3550)
* add back linux-ppc64le subdir support (#3584)
* fix #3600 ensure links are removed when unlinking (#3625)
* fix #3602 search channels by platform (#3629)
* fix duplicated packages when updating environment (#3563)
* fix #3590 exception when parsing invalid yaml (#3593 via #3634)
* fix #3655 a string decoding error (#3656)

### Non-User-Facing Changes
* backport conda.exports module to 4.2.x (#3654)
* travis-ci OSX fix (#3615 via #3657)


## 4.2.9 (2016-09-27)

### Bug Fixes
* fix #3536 conda-env messaging to stdout with --json flag (#3537)
* fix #3525 writing to sys.stdout with --json flag for post-link scripts (#3538)
* fix #3492 make NULL falsey with python 3 (#3524)


## 4.2.8 (2016-09-26)

### Improvements
* add "error" key back to json error output (#3523)

### Bug Fixes
* fix #3453 conda fails with create_default_packages (#3454)
* fix #3455 --dry-run fails (#3457)
* dial down error messages for rm_rf (#3522)
* fix #3467 AttributeError encountered for map config parameter validation (#3521)


## 4.2.7 (2016-09-16)

### Deprecations/Breaking Changes
* revert to 4.1.x behavior of `conda list --export` (#3450, #3451)

### Bug Fixes
* don't add binstar token if it's given in the channel spec (#3427, #3440, #3444)
* fix #3433 failure to remove broken symlinks (#3436)

### Non-User-Facing Changes
* use install.rm_rf for TemporaryDirectory cleanup (#3425)


## 4.2.6 (2016-09-14)

### Improvements
* add support for client TLS certificates (#3419)
* address #3267 allow migration of channel_alias (#3410)
* conda-env version matches conda version (#3422)

### Bug Fixes
* fix #3409 unsatisfiable dependecy error message (#3412)
* fix #3408 quiet rm_rf (#3413)
* fix #3407 padding error messaging (#3416)
* account for the Windows Python 2.7 os.environ unicode aversion (#3363 via #3420)


## 4.2.5 (2016-09-08)

### Deprecations/Breaking Changes
* partially revert #3041 giving conda config --add previous --prepend behavior (#3364 via #3370)
* partially revert #2760 adding back conda package command (#3398)

### Improvements
* order output of conda config --show; make --json friendly (#3384 via #3386)
* clean the pid based lock on exception (#3325)
* improve file removal on all platforms (#3280 via #3396)

### Bug Fixes
* fix #3332 allow download urls with :: in them (#3335)
* fix always_yes and not-set argparse args overriding other sources (#3374)
* fix ftp fetch timeout (#3392)
* fix #3307 add try/except block for touch lock (#3326)
* fix CONDA_CHANNELS environment variable splitting (#3390)
* fix #3378 CONDA_FORCE_32BIT environment variable (#3391)
* make conda info channel urls actually give urls (#3397)
* fix cio_test compatibility (#3395 via #3400)


## 4.1.12 (2016-09-08)

### Bug Fixes
* fix #2837 "File exists" in symlinked path with parallel activations (#3210)
* fix prune option when installing packages (#3354)
* change check for placeholder to be more friendly to long PATH (#3349)


## 4.2.4 (2016-08-18)

### Bug Fixes
* fix #3277 conda list package order (#3278)
* fix channel priority issue with duplicated channels (#3283)
* fix local channel channels; add full conda-build unit tests (#3281)
* fix conda install with no package specified (#3284)
* fix #3253 exporting and importing conda environments (#3286)
* fix priority messaging on conda config --get (#3304)
* fix conda list --export; additional integration tests (#3291)
* fix conda update --all idempotence; add integration tests for channel priority (#3306)

### Non-User-Facing Changes
* additional conda-env integration tests (#3288)


## 4.2.3 (2016-08-11)

### Improvements
* added zsh and zsh.exe to Windows shells (#3257)

### Bug Fixes
* allow conda to downgrade itself (#3273)
* fix breaking changes to conda-build from 4.2.2 (#3265)
* fix empty environment issues with conda and conda-env (#3269)

### Non-User-Facing Changes
* add integration tests for conda-env (#3270)
* add more conda-build smoke tests (#3274)


## 4.2.2 (2016-08-09)

### Improvements
* enable binary prefix replacement on windows (#3262)
* add `--verbose` command line flag (#3237)
* improve logging and exception detail (#3237, #3252)
* do not remove empty environment without asking; raise an error when a named environment
  can't be found (#3222)

### Bug Fixes
* fix #3226 user condarc not available on Windows (#3228)
* fix some bugs in conda config --show* (#3212)
* fix conda-build local channel bug (#3202)
* remove subprocess exiting message (#3245)
* fix comment parsing and channels in conda-env environment.yml (#3258, #3259)
* fix context error with conda-env (#3232)
* fix #3182 conda install silently skipping failed linking (#3184)


## 4.2.1 (2016-08-01)

### Improvements
* improve an error message that can happen during conda install --revision (#3181)
* use clean sys.exit with user choice 'No' (#3196)

### Bug Fixes
* critical fix for 4.2.0 error when no git is on PATH (#3193)
* revert #3171 lock cleaning on exit pending further refinement
* patches for conda-build compatibility with 4.2 (#3187)
* fix a bug in --show-sources output that ignored aliased parameter names (#3189)

### Non-User-Facing Changes
* move scripts in bin to shell directory (#3186)


## 4.2.0 (2016-07-28)  Configuration

### New Features
* **New Configuration Engine**: Configuration and "operating context" are the foundation of
  conda's functionality. Conda now has the ability to pull configuration information from a
  multitude of on-disk locations, including `.d` directories and a `.condarc` file *within*
  a conda environment), along with full `CONDA_` environment variable support. Helpful
  validation errors are given for improperly-specified configuration. Full documentation
  updates pending. (#2537, #3160, #3178)
* **New Exception Handling Engine**: Previous releases followed a pattern of premature exiting
  (with hard calls to `sys.exit()` when exceptional circumstances were encountered. This
  release replaces over 100 `sys.exit` calls with python exceptions.  For conda developers,
  this will result in tests that are easier to write.  For developers using conda, this is a
  first step on a long path toward conda being directly importable.  For conda users, this will
  eventually result in more helpful and descriptive errors messages.
  (#2899, #2993, #3016, #3152, #3045)
* **Empty Environments**: Conda can now create "empty" environments when no initial packages
  are specified, alleviating a common source of confusion. (#3072, #3174)
* **Conda in Private Env**: Conda can now be configured to live within its own private
  environment.  While it's not yet default behavior, this represents a first step toward
  separating the `root` environment into a "conda private" environment and a "user default"
  environment. (#3068)
* **Regex Version Specification**: Regular expressions are now valid version specifiers.
  For example, `^1\.[5-8]\.1$|2.2`. (#2933)

### Deprecations/Breaking Changes
* remove conda init (#2759)
* remove conda package and conda bundle (#2760)
* deprecate conda-env repo; pull into conda proper (#2950, #2952, #2954, #3157, #3163, #3170)
* force use of ruamel_yaml (#2762)
* implement conda config --prepend; change behavior of --add to --append (#3041)
* exit on link error instead of logging it (#2639)

### Improvements
* improve locking (#2962, #2989, #3048, #3075)
* clean up requests usage for fetching packages (#2755)
* remove excess output from conda --help (#2872)
* remove os.remove in update_prefix (#3006)
* better error behavior if conda is spec'd for a non-root environment (#2956)
* scale back try_write function on unix (#3076)

### Bug Fixes
* remove psutil requirement, fixes annoying error message (#3135, #3183)
* fix #3124 add threading lock to memoize (#3134)
* fix a failure with multi-threaded repodata downloads (#3078)
* fix windows file url (#3139)
* address #2800, error with environment.yml and non-default channels (#3164)

### Non-User-Facing Changes
* project structure enhancement (#2929, #3132, #3133, #3136)
* clean up channel handling with new channel model (#3130, #3151)
* add Anaconda Cloud / Binstar auth handler (#3142)
* remove dead code (#2761, #2969)
* code refactoring and additional tests (#3052, #3020)
* remove auxlib from project root (#2931)
* vendor auxlib 0.0.40 (#2932, #2943, #3131)
* vendor toolz 0.8.0 (#2994)
* move progressbar to vendor directory (#2951)
* fix conda.recipe for new quirks with conda-build (#2959)
* move captured function to common module (#3083)
* rename CHANGELOG to md (#3087)


## 4.1.13 (unreleased)

* error and exit for install of packages that require conda minimum version 4.3, #3726
* show warning message for pre-link scripts, #3727


## 4.1.12 (2016-09-08)
  * fix #2837 "File exists" in symlinked path with parallel activations, #3210
  * fix prune option when installing packages, #3354
  * change check for placeholder to be more friendly to long PATH, #3349

## 4.1.11 (2016-07-26)

* fix PS1 backup in activate script, #3135 via #3155
* correct resolution for 'handle failures in binstar_client more generally', #3156


## 4.1.10 (2016-07-25)

* ignore symlink failure because of read-only file system, #3055
* backport shortcut tests, #3064
* fix #2979 redefinition of $SHELL variable, #3081
* fix #3060 --clone root --copy exception, #3080


## 4.1.9 (2016-07-20)

* fix #3104, add global BINSTAR_TOKEN_PAT
* handle failures in binstar_client more generally


## 4.1.8 (2016-07-12)

* fix #3004 UNAUTHORIZED for url (null binstar token), #3008
* fix overwrite existing redirect shortcuts when symlinking envs, #3025
* partially revert no default shortcuts, #3032, #3047


## 4.0.11 2016-07-09

* allow auto_update_conda from sysrc, #3015 via #3021


## 4.1.7 (2016-07-07)

* add msys2 channel to defaults on Windows, #2999
* fix #2939 channel_alias issues; improve offline enforcement, #2964
* fix #2970, #2974 improve handling of file:// URLs inside channel, #2976


## 4.1.6 (2016-07-01)

* slow down exp backoff from 1 ms to 100 ms factor, #2944
* set max time on exp_backoff to ~6.5 sec,#2955
* fix #2914 add/subtract from PATH; kill folder output text, #2917
* normalize use of get_index behavior across clone/explicit, #2937
* wrap root prefix check with normcase, #2938


## 4.1.5 (2016-06-29)

* more conservative auto updates of conda #2900
* fix some permissions errors with more aggressive use of move_path_to_trash, #2882
* fix #2891 error if allow_other_channels setting is used, #2896
* fix #2886, #2907 installing a tarball directly from the package cache, #2908
* fix #2681, #2778 reverting #2320 lock behavior changes, #2915


## 4.0.10 (2016-06-29)

* fix #2846 revert the use of UNC paths; shorten trash filenames, #2859 via #2878
* fix some permissions errors with more aggressive use of move_path_to_trash, #2882 via #2894


## 4.1.4 (2016-06-27)

* fix #2846 revert the use of UNC paths; shorten trash filenames, #2859
* fix exp backoff on Windows, #2860
* fix #2845 URL for local file repos, #2862
* fix #2764 restore full path var on win; create to CONDA_PREFIX env var, #2848
* fix #2754 improve listing pip installed packages, #2873
* change root prefix detection to avoid clobbering root activate scripts, #2880
* address #2841 add lowest and highest priority indication to channel config output, #2875
* add SYMLINK_CONDA to planned instructions, #2861
* use CONDA_PREFIX, not CONDA_DEFAULT_ENV for activate.d, #2856
* call scripts with redirect on win; more error checking to activate, #2852


## 4.1.3 (2016-06-23)

* ensure conda-env auto update, along with conda, #2772
* make yaml booleans behave how everyone expects them to, #2784
* use accept-encoding for repodata; prefer repodata.json to repodata.json.bz2, #2821
* additional integration and regression tests, #2757, #2774, #2787
* add offline mode to printed info; use offline flag when grabbing channels, #2813
* show conda-env version in conda info, #2819
* adjust channel priority superseded list, #2820
* support epoch ! characters in command line specs, #2832
* accept old default names and new ones when canonicalizing channel URLs #2839
* push PATH, PS1 manipulation into shell scripts, #2796
* fix #2765 broken source activate without arguments, #2806
* fix standalone execution of install.py, #2756
* fix #2810 activating conda environment broken with git bash on Windows, #2795
* fix #2805, #2781 handle both file-based channels and explicit file-based URLs, #2812
* fix #2746 conda create --clone of root, #2838
* fix #2668, #2699 shell recursion with activate #2831


## 4.1.2 (2016-06-17)

* improve messaging for "downgrades" due to channel priority, #2718
* support conda config channel append/prepend, handle duplicates, #2730
* remove --shortcuts option to internal CLI code, #2723
* fix an issue concerning space characters in paths in activate.bat, #2740
* fix #2732 restore yes/no/on/off for booleans on the command line, #2734
* fix #2642 tarball install on Windows, #2729
* fix #2687, #2697 WindowsError when creating environments on Windows, #2717
* fix #2710 link instruction in conda create causes TypeError, #2715
* revert #2514, #2695, disabling of .netrc files, #2736
* revert #2281 printing progress bar to terminal, #2707


## 4.1.1 (2016-06-16)

* add auto_update_conda config parameter, #2686
* fix #2669 conda config --add channels can leave out defaults, #2670
* fix #2703 ignore activate symlink error if links already exist, #2705
* fix #2693 install duplicate packages with older version of Anaconda, #2701
* fix #2677 respect HTTP_PROXY, #2695
* fix #2680 broken fish integration, #2685, #2694
* fix an issue with conda never exiting, #2689
* fix #2688 explicit file installs, #2708
* fix #2700 conda list UnicodeDecodeError, #2706


## 4.0.9 (2016-06-15)

* add auto_update_conda config parameter, #2686


## 4.1.0 (2016-06-14)  Channel Priority

* clean up activate and deactivate scripts, moving back to conda repo, #1727,
  #2265, #2291, #2473, #2501, #2484
* replace pyyaml with ruamel_yaml, #2283, #2321
* better handling of channel collisions, #2323, #2369 #2402, #2428
* improve listing of pip packages with conda list, #2275
* re-license progressbar under BSD 3-clause, #2334
* reduce the amount of extraneous info in hints, #2261
* add --shortcuts option to install shortcuts on windows, #2623
* skip binary replacement on windows, #2630
* don't show channel urls by default in conda list, #2282
* package resolution and solver tweaks, #2443, #2475, #2480
* improved version & build matching, #2442, #2488
* print progress to the terminal rather than stdout, #2281
* verify version specs given on command line are valid, #2246
* fix for try_write function in case of odd permissions, #2301
* fix a conda search --spec error, #2343
* update User-Agent for conda connections, #2347
* remove some dead code paths, #2338, #2374
* fixes a thread safety issue with http requests, #2377, #2383
* manage BeeGFS hard-links non-POSIX configuration, #2355
* prevent version downgrades during removes, #2394
* fix conda info --json, #2445
* truncate shebangs over 127 characters using /usr/bin/env, #2479
* extract packages to a temporary directory then rename, #2425, #2483
* fix help in install, #2460
* fix re-install bug when sha1 differs, #2507
* fix a bug with file deletion, #2499
* disable .netrc files, #2514
* dont fetch index on remove --all, #2553
* allow track_features to be a string *or* a list in .condarc, #2541
* fix #2415 infinite recursion in invalid_chains, #2566
* allow channel_alias to be different than binstar, #2564


## 4.0.8 (2016-06-03)

* fix a potential problem with moving files to trash, #2587


## 4.0.7 (2016-05-26)

* workaround for boto bug, #2380


## 4.0.6 (2016-05-11)

* log "custom" versions as updates rather than downgrades, #2290
* fixes a TypeError exception that can occur on install/update, #2331
* fixes an error on Windows removing files with long path names, #2452


## 4.0.5 (2016-03-16)

* improved help documentation for install, update, and remove, #2262
* fixes #2229 and #2250 related to conda update errors on Windows, #2251
* fixes #2258 conda list for pip packages on Windows, #2264


## 4.0.4 (2016-03-10)

* revert #2217 closing request sessions, #2233


## 4.0.3 (2016-03-10)

* adds a `conda clean --all` feature, #2211
* solver performance improvements, #2209
* fixes conda list for pip packages on windows, #2216
* quiets some logging for package downloads under python 3, #2217
* more urls for `conda list --explicit`, #1855
* prefer more "latest builds" for more packages, #2227
* fixes a bug with dependecy resolution and features, #2226


## 4.0.2 (2016-03-08)

* fixes track_features in ~/.condarc being a list, see also #2203
* fixes incorrect path in lock file error #2195
* fixes issues with cloning environments, #2193, #2194
* fixes a strange interaction between features and versions, #2206
* fixes a bug in low-level SAT clause generation creating a
  preference for older versions, #2199


## 4.0.1 (2016-03-07)

* fixes an install issue caused by md5 checksum mismatches, #2183
* remove auxlib build dependency, #2188


## 4.0.0 (2016-03-04)  Solver

* The solver has been retooled significantly. Performance
  should be improved in most circumstances, and a number of issues
  involving feature conflicts should be resolved.
* `conda update <package>` now handles depedencies properly
  according to the setting of the "update_deps" configuration:
      --update-deps: conda will also update any dependencies as needed
                     to install the latest verison of the requrested
                     packages.  The minimal set of changes required to
                     achieve this is sought.
      --no-update-deps: conda will update the packages *only* to the
                     extent that no updates to the dependencies are
                     required
  The previous behavior, which would update the packages without regard to
  their dependencies, could result in a broken configuration, and has been
  removed.
* Conda finally has an official logo.
* Fix `conda clean --packages` on Windows, #1944
* Conda sub-commands now support dashes in names, #1840


3.19.4 (unreleased):
--------------------
  * improve handling of local dependency information, #2107
  * use install.rm_rf for TemporaryDirectory cleanup, #3425
  * fix the api->conda substitution, #3456
  * error and exit for install of packages that require conda minimum version 4.3, #3726
  * show warning message for pre-link scripts, #3727
  * fix silent directory removal, #3730
  * fix conda/install.py single-file behavior, #3854


2016-02-19   3.19.3:
--------------------
  * fix critical issue, see #2106


2016-02-19   3.19.2:
--------------------
  * add basic activate/deactivate, conda activate/deactivate/ls for fish,
    see #545
  * remove error when CONDA_FORCE_32BIT is set on 32-bit systems, #1985
  * suppress help text for --unknown option, #2051
  * fix issue with conda create --clone post-link scripts, #2007
  * fix a permissions issue on windows, #2083


2016-02-01   3.19.1:
--------------------
  * resolve.py: properly escape periods in version numbers, #1926
  * support for pinning Lua by default, #1934
  * remove hard-coded test URLs, a module cio_test is now expected when
    CIO_TEST is set


2015-12-17   3.19.0:
--------------------
  * OpenBSD 5.x support, #1891
  * improve install CLI to make Miniconda -f work, #1905


2015-12-10   3.18.9:
--------------------
  * allow chaning default_channels (only applies to "system" condarc), from
    from CLI, #1886
  * improve default for --show-channel-urls in conda list, #1900


2015-12-03   3.18.8:
--------------------
  * always attempt to delete files in rm_rf, #1864


2015-12-02   3.18.7:
--------------------
  * simplify call to menuinst.install()
  * add menuinst as dependency on Windows
  * add ROOT_PREFIX to post-link (and pre_unlink) environment


2015-11-19   3.18.6:
--------------------
  * improve conda clean when user lacks permissions, #1807
  * make show_channel_urls default to True, #1771
  * cleaner write tests, #1735
  * fix documentation, #1709
  * improve conda clean when directories don't exist, #1808


2015-11-11   3.18.5:
--------------------
  * fix bad menuinst exception handling, #1798
  * add workaround for unresolved dependencies on Windows


2015-11-09   3.18.4:
--------------------
  * allow explicit file to contain MD5 hashsums
  * add --md5 option to "conda list --explicit"
  * stop infinite recursion during certain resolve operations, #1749
  * add dependencies even if strictness == 3, #1766


2015-10-15   3.18.3:
--------------------
  * added a pruning step for more efficient solves, #1702
  * disallow conda-env to be installed into non-root environment
  * improve error output for bad command input, #1706
  * pass env name and setup cmd to menuinst, #1699


2015-10-12   3.18.2:
--------------------
  * add "conda list --explicit" which contains the URLs of all conda packages
    to be installed, and can used with the install/create --file option, #1688
  * fix a potential issue in conda clean
  * avoid issues with LookupErrors when updating Python in the root
    environment on Windows
  * don't fetch the index from the network with conda remove
  * when installing conda packages directly, "conda install <pkg>.tar.bz2",
    unlink any installed package with that name (not just the installed one)
  * allow menu items to be installed in non-root env, #1692


2015-09-28   3.18.1:
--------------------
  * fix: removed reference to win_ignore_root in plan module


2015-09-28   3.18.0:
--------------------
  * allow Python to be updated in root environment on Windows, #1657
  * add defaults to specs after getting pinned specs (allows to pin a
    different version of Python than what is installed)
  * show what older versions are in the solutions in the resolve debug log
  * fix some issues with Python 3.5
  * respect --no-deps when installing from .tar or .tar.bz2
  * avoid infinite recursion with NoPackagesFound and conda update --all --file
  * fix conda update --file
  * toposort: Added special case to remove 'pip' dependency from 'python'
  * show dotlog messages during hint generation with --debug
  * disable the max_only heuristic during hint generation
  * new version comparison algorithm, which consistently compares any version
    string, and better handles version strings using things like alpha, beta,
    rc, post, and dev. This should remove any inconsistent version comparison
    that would lead to conda installing an incorrect version.
  * use the trash in rm_rf, meaning more things will get the benefit of the
    trash system on Windows
  * add the ability to pass the --file argument multiple times
  * add conda upgrade alias for conda update
  * add update_dependencies condarc option and --update-deps/--no-update-deps
    command line flags
  * allow specs with conda update --all
  * add --show-channel-urls and --no-show-channel-urls command line options
  * add always_copy condarc option
  * conda clean properly handles multiple envs directories. This breaks
    backwards compatibility with some of the --json output. Some of the old
    --json keys are kept for backwards compatibility.


2015-09-11   3.17.0:
--------------------
  * add windows_forward_slashes option to walk_prefix(), see #1513
  * add ability to set CONDA_FORCE_32BIT environment variable, it should
    should only be used when running conda-build, #1555
  * add config option to makes the python dependency on pip optional, #1577
  * fix an UnboundLocalError
  * print note about pinned specs in no packages found error
  * allow wildcards in AND-connected version specs
  * print pinned specs to the debug log
  * fix conda create --clone with create_default_packages
  * give a better error when a proxy isn't found for a given scheme
  * enable running 'conda run' in offline mode
  * fix issue where hardlinked cache contents were being overwritten
  * correctly skip packages whose dependencies can't be found with conda
    update --all
  * use clearer terminology in -m help text.
  * use splitlines to break up multiple lines throughout the codebase
  * fix AttributeError with SSLError


2015-08-10   3.16.0:
--------------------
  * rename binstar -> anaconda, see #1458
  * fix --use-local when the conda-bld directory doesn't exist
  * fixed --offline option when using "conda create --clone", see #1487
  * don't mask recursion depth errors
  * add conda search --reverse-dependency
  * check whether hardlinking is available before linking when
    using "python install.py --link" directly, see #1490
  * don't exit nonzero when installing a package with no dependencies
  * check which features are installed in an environment via track_features,
    not features
  * set the verify flag directly on CondaSession (fixes conda skeleton not
    respecting the ssl_verify option)


2015-07-23   3.15.1:
--------------------
  * fix conda with older versions of argcomplete
  * restore the --force-pscheck option as a no-op for backwards
    compatibility


2015-07-22   3.15.0:
--------------------
  * sort the output of conda info package correctly
  * enable tab completion of conda command extensions using
    argcomplete. Command extensions that import conda should use
    conda.cli.conda_argparse.ArgumentParser instead of
    argparse.ArgumentParser. Otherwise, they should enable argcomplete
    completion manually.
  * allow psutil and pycosat to be updated in the root environment on Windows
  * remove all mentions of pscheck. The --force-pscheck flag has been removed.
  * added support for S3 channels
  * fix color issues from pip in conda list on Windows
  * add support for other machine types on Linux, in particular ppc64le
  * add non_x86_linux_machines set to config module
  * allow ssl_verify to accept strings in addition to boolean values in condarc
  * enable --set to work with both boolean and string values


2015-06-29   3.14.1:
--------------------
  * make use of Crypto.Signature.PKCS1_PSS module, see #1388
  * note when features are being used in the unsatisfiable hint


2015-06-16   3.14.0:
--------------------
  * add ability to verify signed packages, see #1343 (and conda-build #430)
  * fix issue when trying to add 'pip' dependency to old python packages
  * provide option "conda info --unsafe-channels" for getting unobscured
    channel list, #1374


2015-06-04   3.13.0:
--------------------
  * avoid the Windows file lock by moving files to a trash directory, #1133
  * handle env dirs not existing in the Environments completer
  * rename binstar.org -> anaconda.org, see #1348
  * speed up 'source activate' by ~40%


2015-05-05   3.12.0:
--------------------
  * correctly allow conda to update itself
  * print which file leads to the "unable to remove file" error on Windows
  * add support for the no_proxy environment variable, #1171
  * add a much faster hint generation for unsatisfiable packages, which is now
    always enabled (previously it would not run if there were more than ten
    specs). The new hint only gives one set of conflicting packages, rather
    than all sets, so multiple passes may be necessary to fix such issues
  * conda extensions that import conda should use
    conda.cli.conda_argparser.ArgumentParser instead of
    argparse.ArgumentParser to conform to the conda help guidelines (e.g., all
    help messages should be capitalized with periods, and the options should
    be preceded by "Options:" for the sake of help2man).
  * add confirmation dialog to conda remove. Fixes conda remove --dry-run.


2015-04-22   3.11.0:
--------------------
  * fix issue where forced update on Windows could cause a package to break
  * remove detection of running processes that might conflict
  * deprecate --force-pscheck (now a no-op argument)
  * make conda search --outdated --names-only work, fixes #1252
  * handle the history file not having read or write permissions better
  * make multiple package resolutions warning easier to read
  * add --full-name to conda list
  * improvements to command help


2015-04-06   3.10.1:
--------------------
  * fix logic in @memoized for unhashable args
  * restored json cache of repodata, see #1249
  * hide binstar tokens in conda info --json
  * handle CIO_TEST='2 '
  * always find the solution with minimal number of packages, even if there
    are many solutions
  * allow comments at the end of the line in requirement files
  * don't update the progressbar until after the item is finished running
  * add conda/<version> to HTTP header User-Agent string


2015-03-12   3.10.0:
--------------------
  * change default repo urls to be https
  * add --offline to conda search
  * add --names-only and --full-name to conda search
  * add tab completion for packages to conda search


2015-02-24   3.9.1:
-------------------
  * pscheck: check for processes in the current environment, see #1157
  * don't write to the history file if nothing has changed, see #1148
  * conda update --all installs packages without version restrictions (except
    for Python), see #1138
  * conda update --all ignores the anaconda metapackage, see #1138
  * use forward slashes for file urls on Windows
  * don't symlink conda in the root environment from activate
  * use the correct package name in the progress bar info
  * use json progress bars for unsatisfiable dependencies hints
  * don't let requests decode gz files when downloaded


2015-02-16   3.9.0:
-------------------
  * remove (de)activation scripts from conda, those are now in conda-env
  * pip is now always added as a Python dependency
  * allow conda to be installed into environments which start with _
  * add argcomplete tab completion for environments with the -n flag, and for
    package names with install, update, create, and remove


2015-02-03   3.8.4:
-------------------
  * copy (de)activate scripts from conda-env
  * Add noarch (sub) directory support


2015-01-28   3.8.3:
-------------------
  * simplified how ROOT_PREFIX is obtained in (de)activate


2015-01-27   3.8.2:
-------------------
  * add conda clean --source-cache to clean the conda build source caches
  * add missing quotes in (de)activate.bat, fixes problem in Windows when
    conda is installed into a directory with spaces
  * fix conda install --copy


2015-01-23   3.8.1:
-------------------
  * add missing utf-8 decoding, fixes Python 3 bug when icondata to json file


2015-01-22   3.8.0:
-------------------
  * move active script into conda-env, which is now a new dependency
  * load the channel urls in the correct order when using concurrent.futures
  * add optional 'icondata' key to json files in conda-meta directory, which
    contain the base64 encoded png file or the icon
  * remove a debug print statement


2014-12-18   3.7.4:
-------------------
  * add --offline option to install, create, update and remove commands, and
    also add ability to set "offline: True" in condarc file
  * add conda uninstall as alias for conda remove
  * add conda info --root
  * add conda.pip module
  * fix CONDARC pointing to non-existing file, closes issue #961
  * make update -f work if the package is already up-to-date
  * fix possible TypeError when printing an error message
  * link packages in topologically sorted order (so that pre-link scripts can
    assume that the dependencies are installed)
  * add --copy flag to install
  * prevent the progressbar from crashing conda when fetching in some
    situations


2014-11-05   3.7.3:
-------------------
  * conda install from a local conda package (or a tar fill which
    contains conda packages), will now also install the dependencies
    listed by the installed packages.
  * add SOURCE_DIR environment variable in pre-link subprocess
  * record all created environments in ~/.conda/environments.txt


2014-10-31   3.7.2:
-------------------
  * only show the binstar install message once
  * print the fetching repodata dot after the repodata is fetched
  * write the install and remove specs to the history file
  * add '-y' as an alias to '--yes'
  * the `--file` option to conda config now defaults to
    os.environ.get('CONDARC')
  * some improvements to documentation (--help output)
  * add user_rc_path and sys_rc_path to conda info --json
  * cache the proxy username and password
  * avoid warning about conda in pscheck
  * make ~/.conda/envs the first user envs dir


2014-10-07   3.7.1:
-------------------
  * improve error message for forgetting to use source with activate and
    deactivate, see issue #601
  * don't allow to remove the current environment, see issue #639
  * don't fail if binstar_client can't be imported for other reasons,
    see issue #925
  * allow spaces to be contained in conda run
  * only show the conda install binstar hint if binstar is not installed
  * conda info package_spec now gives detailed info on packages. conda info
    path has been removed, as it is duplicated by conda package -w path.


2014-09-19   3.7.0:
-------------------
  * faster algorithm for --alt-hint
  * don't allow channel_alias with allow_other_channels: false if it is set in
    the system .condarc
  * don't show long "no packages found" error with update --all
  * automatically add the Binstar token to urls when the binstar client is
    installed and logged in
  * carefully avoid showing the binstar token or writing it to a file
  * be more careful in conda config about keys that are the wrong type
  * don't expect directories starting with conda- to be commands
  * no longer recommend to run conda init after pip installing conda. A pip
    installed conda will now work without being initialized to create and
    manage other environments
  * the rm function on Windows now works around access denied errors
  * fix channel urls now showing with conda list with show_channel_urls set to
    true


2014-09-08   3.6.4:
-------------------
  * fix removing packages that aren't in the channels any more
  * Pretties output for --alt-hint


2014-09-04   3.6.3:
-------------------
  * skip packages that can't be found with update --all
  * add --use-local to search and remove
  * allow --use-local to be used along with -c (--channels) and
    --override-channels. --override-channels now requires either -c or
    --use-local
  * allow paths in has_prefix to be quoted, to allow for spaces in paths on
    Windows
  * retain Unix style path separators for prefixes in has_prefix on
    Windows (if the placeholder path uses /, replace it with a path that uses
    /, not \)
  * fix bug in --use-local due to API changes in conda-build
  * include user site directories in conda info -s
  * make binary has_prefix replacement work with spaces after the prefix
  * make binary has_prefix replacement replace multiple occurrences of the
    placeholder in the same null-terminated string
  * don't show packages from other platforms as installed or cached in conda
    search
  * be more careful about not warning about conda itself in pscheck
  * Use a progress bar for the unsatisfiable packages hint generation
  * Don't use TemporaryFile in try_write, as it is too slow when it fails
  * Ignore InsecureRequestWarning when ssl_verify is False
  * conda remove removes features tracked by removed packages in
    track_features


2014-08-20   3.6.2:
-------------------
  * add --use-index-cache to conda remove
  * fix a bug where features (like mkl) would be selected incorrectly
  * use concurrent.future.ThreadPool to fetch package metadata asynchronously
    in Python 3.
  * do the retries in rm_rf on every platform
  * use a higher cutoff for package name misspellings
  * allow changing default channels in "system" .condarc


2014-08-13   3.6.1:
-------------------
  * add retries to download in fetch module
  * improved error messages for missing packages
  * more robust rm_rf on Windows
  * print multiline help for subcommands correctly


2014-08-11   3.6.0:
-------------------
  * correctly check if a package can be hard-linked if it isn't extracted yet
  * change how the package plan is printed to better show what is new,
    updated, and downgraded
  * use suggest_normalized_version in the resolve module. Now versions like
    1.0alpha that are not directly recognized by verlib's NormalizedVersion
    are supported better
  * conda run command, to run apps and commands from packages
  * more complete --json API. Every conda command should fully support --json
    output now.
  * show the conda_build and requests versions in conda info
  * include packages from setup.py develop in conda list (with use_pip)
  * raise a warning instead of dying when the history file is invalid
  * use urllib.quote on the proxy password
  * make conda search --outdated --canonical work
  * pin the Python version during conda init
  * fix some metadata that is written for Python during conda init
  * allow comments in a pinned file
  * allow installing and updating menuinst on Windows
  * allow conda create with both --file and listed packages
  * better handling of some nonexistent packages
  * fix command line flags in conda package
  * fix a bug in the ftp adapter


2014-06-10   3.5.5:
-------------------
  * remove another instance pycosat version detection, which fails on
    Windows, see issue #761


2014-06-10   3.5.4:
-------------------
  * remove pycosat version detection, which fails on Windows, see issue #761


2014-06-09   3.5.3:
-------------------
  * fix conda update to correctly not install packages that are already
    up-to-date
  * always fail with connection error in download
  * the package resolution is now much faster and uses less memory
  * add ssl_verify option in condarc to allow ignoring SSL certificate
    verification, see issue #737


2014-05-27   3.5.2:
-------------------
  * fix bug in activate.bat and deactivate.bat on Windows


2014-05-26   3.5.1:
-------------------
  * fix proxy support - conda now prompts for proxy username and password
    again
  * fix activate.bat on Windows with spaces in the path
  * update optional psutil dependency was updated to psutil 2.0 or higher


2014-05-15   3.5.0:
-------------------
  * replace use of urllib2 with requests. requests is now a hard dependency of
    conda.
  * add ability to only allow system-wise specified channels
  * hide binstar from output of conda info


2014-05-05   3.4.3:
-------------------
  * allow prefix replacement in binary files, see issue #710
  * check if creating hard link is possible and otherwise copy,
    during install
  * allow circular dependencies


2014-04-21   3.4.2:
-------------------
  * conda clean --lock: skip directories that don't exist, fixes #648
  * fixed empty history file causing crash, issue #644
  * remove timezone information from history file, fixes issue #651
  * fix PackagesNotFound error for missing recursive dependencies
  * change the default for adding cache from the local package cache -
    known is now the default and the option to use index metadata from the
    local package cache is --unknown
  * add --alt-hint as a method to get an alternate form of a hint for
    unsatisfiable packages
  * add conda package --ls-files to list files in a package
  * add ability to pin specs in an environment. To pin a spec, add a file
    called pinned to the environment's conda-meta directory with the specs to
    pin. Pinned specs are always kept installed, unless the --no-pin flag is
    used.
  * fix keyboard interrupting of external commands. Now keyboard interupting
    conda build correctly removes the lock file
  * add no_link ability to conda, see issue #678


2014-04-07   3.4.1:
-------------------
  * always use a pkgs cache directory associated with an envs directory, even
    when using -p option with an arbitrary a prefix which is not inside an
    envs dir
  * add setting of PYTHONHOME to conda info --system
  * skip packages with bad metadata


2014-04-02   3.4.0:
-------------------
  * added revision history to each environment:
      - conda list --revisions
      - conda install --revision
      - log is stored in conda-meta/history
  * allow parsing pip-style requirement files with --file option and in command
    line arguments, e.g. conda install 'numpy>=1.7', issue #624
  * fix error message for --file option when file does not exist
  * allow DEFAULTS in CONDA_ENVS_PATH, which expands to the defaults settings,
    including the condarc file
  * don't install a package with a feature (like mkl) unless it is
    specifically requested (i.e., that feature is already enabled in that
    environment)
  * add ability to show channel URLs when displaying what is going to be
    downloaded by setting "show_channel_urls: True" in condarc
  * fix the --quiet option
  * skip packages that have dependencies that can't be found


2014-03-24   3.3.2:
-------------------
  * fix the --file option
  * check install arguments before fetching metadata
  * fix a printing glitch with the progress bars
  * give a better error message for conda clean with no arguments
  * don't include unknown packages when searching another platform


2014-03-19   3.3.1:
-------------------
  * Fix setting of PS1 in activate.
  * Add conda update --all.
  * Allow setting CONDARC=' ' to use no condarc.
  * Add conda clean --packages.
  * Don't include bin/conda, bin/activate, or bin/deactivate in conda
    package.


2014-03-18   3.3.0:
-------------------
  * allow new package specification, i.e. ==, >=, >, <=, <, != separated
    by ',' for example: >=2.3,<3.0
  * add ability to disable self update of conda, by setting
    "self_update: False" in .condarc
  * Try installing packages using the old way of just installing the maximum
    versions of things first. This provides a major speedup of solving the
    package specifications in the cases where this scheme works.
  * Don't include python=3.3 in the specs automatically for the Python 3
    version of conda.  This allows you to do "conda create -n env package" for
    a package that only has a Python 2 version without specifying
    "python=2". This change has no effect in Python 2.
  * Automatically put symlinks to conda, activate, and deactivate in each
    environment on Unix.
  * On Unix, activate and deactivate now remove the root environment from the
    PATH. This should prevent "bleed through" issues with commands not
    installed in the activated environment but that are installed in the root
    environment. If you have "setup.py develop" installed conda on Unix, you
    should run this command again, as the activate and deactivate scripts have
    changed.
  * Begin work to support Python 3.4.
  * Fix a bug in version comparison
  * Fix usage of sys.stdout and sys.stderr in environments like pythonw on
    Windows where they are nonstandard file descriptors.


2014-03-12   3.2.1:
-------------------
  * fix installing packages with irrational versions
  * fix installation in the api
  * use a logging handler to print the dots


2014-03-11   3.2.0:
-------------------
  * print dots to the screen for progress
  * move logic functions from resolve to logic module


2014-03-07   3.2.0a1:
---------------------
  * conda now uses pseudo-boolean constraints in the SAT solver. This allows
    it to search for all versions at once, rather than only the latest (issue
    #491).
  * Conda contains a brand new logic submodule for converting pseudo-boolean
    constraints into SAT clauses.


2014-03-07   3.1.1:
-------------------
  * check if directory exists, fixed issue #591


2014-03-07   3.1.0:
-------------------
  * local packages in cache are now added to the index, this may be disabled
    by using the --known option, which only makes conda use index metadata
    from the known remote channels
  * add --use-index-cache option to enable using cache of channel index files
  * fix ownership of files when installing as root on Linux
  * conda search: add '.' symbol for extracted (cached) packages


2014-02-20   3.0.6:
-------------------
  * fix 'conda update' taking build number into account


2014-02-17   3.0.5:
-------------------
  * allow packages from create_default_packages to be overridden from the
    command line
  * fixed typo install.py, issue #566
  * try to prevent accidentally installing into a non-root conda environment


2014-02-14   3.0.4:
-------------------
  * conda update: don't try to update packages that are already up-to-date


2014-02-06   3.0.3:
-------------------
  * improve the speed of clean --lock
  * some fixes to conda config
  * more tests added
  * choose the first solution rather than the last when there are more than
    one, since this is more likely to be the one you want.


2014-02-03   3.0.2:
-------------------
  * fix detection of prefix being writable


2014-01-31   3.0.1:
-------------------
  * bug: not having track_features in condarc now uses default again
  * improved test suite
  * remove numpy version being treated special in plan module
  * if the post-link.(bat|sh) fails, don't treat it as though it installed,
    i.e. it is not added to conda-meta
  * fix activate if CONDA_DEFAULT_ENV is invalid
  * fix conda config --get to work with list keys again
  * print the total download size
  * fix a bug that was preventing conda from working in Python 3
  * add ability to run pre-link script, issue #548


2014-01-24   3.0.0:
-------------------
  * removed build, convert, index, and skeleton commands, which are now
    part of the conda-build project: https://github.com/conda/conda-build
  * limited pip integration to `conda list`, that means
    `conda install` no longer calls `pip install` # !!!
  * add ability to call sub-commands named 'conda-x'
  * The -c flag to conda search is now shorthand for --channel, not
    --canonical (this is to be consistent with other conda commands)
  * allow changing location of .condarc file using the CONDARC environment
    variable
  * conda search now shows the channel that the package comes from
  * conda search has a new --platform flag for searching for packages in other
    platforms.
  * remove condarc warnings: issue #526#issuecomment-33195012


2014-01-17   2.3.1:
-------------------
  * add ability create info/no_softlink
  * add conda convert command to convert non-platform-dependent packages from
    one platform to another (experimental)
  * unify create, install, and update code. This adds many features to create
    and update that were previously only available to install. A backwards
    incompatible change is that conda create -f now means --force, not
    --file.


2014-01-16   2.3.0:
-------------------
  * automatically prepend http://conda.binstar.org/ (or the value of
    channel_alias in the .condarc file) to channels whenever the
    channel is not a URL or the word 'defaults or 'system'
  * recipes made with the skeleton pypi command will use setuptools instead of
    distribute
  * re-work the setuptools dependency and entry_point logic so that
    non console_script entry_points for packages with a dependency on
    setuptools will get correct build script with conda skeleton pypi
  * add -m, --mkdir option to conda install
  * add ability to disable soft-linking


2014-01-06   2.2.8:
-------------------
  * add check for chrpath (on Linux) before build is started, see issue #469
  * conda build: fixed ELF headers not being recognized on Python 3
  * fixed issues: #467, #476


2014-01-02   2.2.7:
-------------------
  * fixed bug in conda build related to lchmod not being available on all
    platforms


2013-12-31   2.2.6:
-------------------
  * fix test section for automatic recipe creation from pypi
    using --build-recipe
  * minor Py3k fixes for conda build on Linux
  * copy symlinks as symlinks, issue #437
  * fix explicit install (e.g. from output of `conda list -e`) in root env
  * add pyyaml to the list of packages which can not be removed from root
    environment
  * fixed minor issues: #365, #453


2013-12-17   2.2.5:
-------------------
  * conda build: move broken packages to conda-bld/broken
  * conda config: automatically add the 'defaults' channel
  * conda build: improve error handling for invalid recipe directory
  * add ability to set build string, issue #425
  * fix LD_RUN_PATH not being set on Linux under Python 3,
    see issue #427, thanks peter1000


2013-12-10   2.2.4:
-------------------
  * add support for execution with the -m switch (issue #398), i.e. you
    can execute conda also as: python -m conda
  * add a deactivate script for windows
  * conda build adds .pth-file when it encounters an egg (TODO)
  * add ability to preserve egg directory when building using
        build/preserve_egg_dir: True
  * allow track_features in ~/.condarc
  * Allow arbitrary source, issue #405
  * fixed minor issues: #393, #402, #409, #413


2013-12-03   2.2.3:
-------------------
  * add "foreign mode", i.e. disallow install of certain packages when
    using a "foreign" Python, such as the system Python
  * remove activate/deactivate from source tarball created by sdist.sh,
    in order to not overwrite activate script from virtualenvwrapper


2013-11-27   2.2.2:
-------------------
  * remove ARCH environment variable for being able to change architecture
  * add PKG_NAME, PKG_VERSION to environment when running build.sh,
    .<name>-post-link.sh and .<name>-pre-unlink.sh


2013-11-15   2.2.1:
-------------------
  * minor fixes related to make conda pip installable
  * generated conda meta-data missing 'files' key, fixed issue #357


2013-11-14   2.2.0:
-------------------
  * add conda init command, to allow installing conda via pip
  * fix prefix being replaced by placeholder after conda build on Unix
  * add 'use_pip' to condarc configuration file
  * fixed activate on Windows to set CONDA_DEFAULT_ENV
  * allow setting "always_yes: True" in condarc file, which implies always
    using the --yes option whenever asked to proceed


2013-11-07   2.1.0:
-------------------
  * fix rm_egg_dirs so that the .egg_info file can be a zip file
  * improve integration with pip
      * conda list now shows pip installed packages
      * conda install will try to install via "pip install" if no
        conda package is available (unless --no-pip is provided)
      * conda build has a new --build-recipe option which
        will create a recipe (stored in <root>/conda-recipes) from pypi
        then build a conda package (and install it)
      * pip list and pip install only happen if pip is installed
  * enhance the locking mechanism so that conda can call itself in the same
    process.


2013-11-04   2.0.4:
-------------------
  * ensure lowercase name when generating package info, fixed issue #329
  * on Windows, handle the .nonadmin files


2013-10-28   2.0.3:
-------------------
  * update bundle format
  * fix bug when displaying packages to be downloaded (thanks Crystal)


2013-10-27   2.0.2:
-------------------
  * add --index-cache option to clean command, see issue #321
  * use RPATH (instead of RUNPATH) when building packages on Linux


2013-10-23   2.0.1:
-------------------
  * add --no-prompt option to conda skeleton pypi
  * add create_default_packages to condarc (and --no-default-packages option
    to create command)


2013-10-01   2.0.0:
-------------------
  * added user/root mode and ability to soft-link across filesystems
  * added create --clone option for copying local environments
  * fixed behavior when installing into an environment which does not
    exist yet, i.e. an error occurs
  * fixed install --no-deps option
  * added --export option to list command
  * allow building of packages in "user mode"
  * regular environment locations now used for build and test
  * add ability to disallow specification names
  * add ability to read help messages from a file when install location is RO
  * restore backwards compatibility of share/clone for conda-api
  * add new conda bundle command and format
  * pass ARCH environment variable to build scripts
  * added progress bar to source download for conda build, issue #230
  * added ability to use url instead of local file to conda install --file
    and conda create --file options


2013-09-06   1.9.1:
-------------------
  * fix bug in new caching of repodata index


2013-09-05   1.9.0:
-------------------
  * add caching of repodata index
  * add activate command on Windows
  * add conda package --which option, closes issue 163
  * add ability to install file which contains multiple packages, issue 256
  * move conda share functionality to conda package --share
  * update documentation
  * improve error messages when external dependencies are unavailable
  * add implementation for issue 194: post-link or pre-unlink may append
    to a special file ${PREFIX}/.messages.txt for messages, which is display
    to the user's console after conda completes all actions
  * add conda search --outdated option, which lists only installed packages
    for which newer versions are available
  * fixed numerous Py3k issues, in particular with the build command


2013-08-16   1.8.2:
-------------------
  * add conda build --check option
  * add conda clean --lock option
  * fixed error in recipe causing conda traceback, issue 158
  * fixes conda build error in Python 3, issue 238
  * improve error message when test command fails, as well as issue 229
  * disable Python (and other packages which are used by conda itself)
    to be updated in root environment on Windows
  * simplified locking, in particular locking should never crash conda
    when files cannot be created due to permission problems


2013-08-07   1.8.1:
-------------------
  * fixed conda update for no arguments, issue 237
  * fix setting prefix before calling should_do_win_subprocess()
    part of issue 235
  * add basic subversion support when building
  * add --output option to conda build


2013-07-31   1.8.0:
-------------------
  * add Python 3 support (thanks almarklein)
  * add Mercurial support when building from source (thanks delicb)
  * allow Python (and other packages which are used by conda itself)
    to be updated in root environment on Windows
  * add conda config command
  * add conda clean command
  * removed the conda pip command
  * improve locking to be finer grained
  * made activate/deactivate work with zsh (thanks to mika-fischer)
  * allow conda build to take tarballs containing a recipe as arguments
  * add PKG_CONFIG_PATH to build environment variables
  * fix entry point scripts pointing to wrong python when building Python 3
    packages
  * allow source/sha1 in meta.yaml, issue 196
  * more informative message when there are unsatisfiable package
    specifications
  * ability to set the proxy urls in condarc
  * conda build asks to upload to binstar. This can also be configured by
    changing binstar_upload in condarc.
  * basic tab completion if the argcomplete package is installed and eval
    "$(register-python-argcomplete conda)" is added to the bash profile.


2013-07-02   1.7.2:
-------------------
  * fixed conda update when packages include a post-link step which was
    caused by subprocess being lazily imported, fixed by 0d0b860
  * improve error message when 'chrpath' or 'patch' is not installed and
    needed by build framework
  * fixed sharing/cloning being broken (issue 179)
  * add the string LOCKERROR to the conda lock error message


2013-06-21   1.7.1:
-------------------
  * fix "executable" not being found on Windows when ending with .bat when
    launching application
  * give a better error message from when a repository does not exist


2013-06-20   1.7.0:
-------------------
  * allow ${PREFIX} in app_entry
  * add binstar upload information after conda build finishes


2013-06-20   1.7.0a2:
---------------------
  * add global conda lock file for only allowing one instance of conda
    to run at the same time
  * add conda skeleton command to create recipes from PyPI
  * add ability to run post-link and pre-unlink script


2013-06-13   1.7.0a1:
---------------------
  * add ability to build conda packages from "recipes", using the conda build
    command, for some examples, see:
    https://github.com/ContinuumIO/conda-recipes
  * fixed bug in conda install --force
  * conda update command no longer uses anaconda as default package name
  * add proxy support
  * added application API to conda.api module
  * add -c/--channel and --override-channels flags (issue 121).
  * add default and system meta-channels, for use in .condarc and with -c
    (issue 122).
  * fixed ability to install ipython=0.13.0 (issue 130)


2013-06-05   1.6.0:
-------------------
  * update package command to reflect changes in repodata
  * fixed refactoring bugs in share/clone
  * warn when anaconda processes are running on install in Windows (should
    fix most permissions errors on Windows)


2013-05-31   1.6.0rc2:
----------------------
  * conda with no arguments now prints help text (issue 111)
  * don't allow removing conda from root environment
  * conda update python does no longer update to Python 3, also ensure that
    conda itself is always installed into the root environment (issue 110)


2013-05-30   1.6.0rc1:
----------------------
  * major internal refactoring
  * use new "depends" key in repodata
  * uses pycosat to solve constraints more efficiently
  * add hard-linking on Windows
  * fixed linking across filesystems (issue 103)
  * add conda remove --features option
  * added more tests, in particular for new dependency resolver
  * add internal DSL to perform install actions
  * add package size to download preview
  * add conda install --force and --no-deps options
  * fixed conda help command
  * add conda remove --all option for removing entire environment
  * fixed source activate on systems where sourcing a gives "bash" as $0
  * add information about installed versions to conda search command
  * removed known "locations"
  * add output about installed packages when update and install do nothing
  * changed default when prompted for y/n in CLI to yes


2013-04-29   1.5.2:
-------------------
  * fixed issue 59: bad error message when pkgs dir is not writable


2013-04-19   1.5.1:
-------------------
  * fixed issue 71 and (73 duplicate): not being able to install packages
    starting with conda (such as 'conda-api')
  * fixed issue 69 (not being able to update Python / NumPy)
  * fixed issue 76 (cannot install mkl on OSX)


2013-03-22   1.5.0:
-------------------
  * add conda share and clone commands
  * add (hidden) --output-json option to clone, share and info commands
    to support the conda-api package
  * add repo sub-directory type 'linux-armv6l'


2013-03-12   1.4.6:
-------------------
  * fixed channel selection (issue #56)


2013-03-11   1.4.5:
-------------------
  * fix issue #53 with install for meta packages
  * add -q/--quiet option to update command


2013-03-09   1.4.4:
-------------------
  * use numpy 1.7 as default on all platfroms


2013-03-09   1.4.3:
-------------------
  * fixed bug in conda.builder.share.clone_bundle()


2013-03-08   1.4.2:
-------------------
  * feature selection fix for update
  * Windows: don't allow linking or unlinking python from the root
             environment because the file lock, see issue #42


2013-03-07   1.4.1:
-------------------
  * fix some feature selection bugs
  * never exit in activate and deactivate
  * improve help and error messages


2013-03-05   1.4.0:
-------------------
  * fixed conda pip NAME==VERSION
  * added conda info --license option
  * add source activate and deactivate commands
  * rename the old activate and deactivate to link and unlink
  * add ability for environments to track "features"
  * add ability to distinguish conda build packages from Anaconda
    packages by adding a "file_hash" meta-data field in info/index.json
  * add conda.builder.share module


2013-02-05   1.3.5:
-------------------
  * fixed detecting untracked files on Windows
  * removed backwards compatibility to conda 1.0 version


2013-01-28   1.3.4:
-------------------
  * fixed conda installing itself into environments (issue #10)
  * fixed non-existing channels being silently ignored (issue #12)
  * fixed trailing slash in ~/.condarc file cause crash (issue #13)
  * fixed conda list not working when ~/.condarc is missing (issue #14)
  * fixed conda install not working for Python 2.6 environment (issue #17)
  * added simple first cut implementation of remove command (issue #11)
  * pip, build commands: only package up new untracked files
  * allow a system-wide <sys.prefix>/.condarc (~/.condarc takes precedence)
  * only add pro channel is no condarc file exists (and license is valid)


2013-01-23   1.3.3:
-------------------
  * fix conda create not filtering channels correctly
  * remove (hidden) --test and --testgui options


2013-01-23   1.3.2:
-------------------
  * fix deactivation of packages with same build number
    note that conda upgrade did not suffer from this problem, as was using
    separate logic


2013-01-22   1.3.1:
-------------------
  * fix bug in conda update not installing new dependencies


2013-01-22   1.3.0:
-------------------
  * added conda package command
  * added conda index command
  * added -c, --canonical option to list and search commands
  * fixed conda --version on Windows
  * add this changelog


2012-11-21   1.2.1:
-------------------
  * remove ambiguity from conda update command


2012-11-20   1.2.0:
-------------------
  * "conda upgrade" now updates from AnacondaCE to Anaconda (removed
    upgrade2pro
  * add versioneer


2012-11-13   1.1.0:
-------------------
  * Many new features implemented by Bryan


2012-09-06   1.0.0:
-------------------
  * initial release<|MERGE_RESOLUTION|>--- conflicted
+++ resolved
@@ -1,9 +1,9 @@
-<<<<<<< HEAD
 ## 4.4.0 (unreleased)
 
 ### New Features
 * general support for all bourne- and c-based shells #3175
-=======
+
+
 ## 4.3.1 (2016-12-19)
 
 ### Improvements
@@ -20,7 +20,6 @@
 * fix a spec mismatch that resulted in python versions getting mixed during packaging (#4079)
 * fix rollback linked record (#4092)
 * fix #4097 keep split in PREFIX_PLACEHOLDER (#4100)
->>>>>>> dddcb3d5
 
 
 ## 4.3.0 (2016-12-14)  Safety
