#!/usr/bin/env python
import sys

if 'develop' in sys.argv:
    from setuptools import setup
    using_setuptools = True
else:
    from distutils.core import setup
    using_setuptools = False

if sys.version_info[:2] < (2, 7):
    sys.exit("conda is only meant for Python 2.7, with experimental support "
             "for python 3.  current version: %d.%d" % sys.version_info[:2])

if sys.platform == 'win32':
    scripts = [
        'bin\\activate.bat',
        'bin\\deactivate.bat',
    ]
else:
    scripts = [
        'bin/activate',
        'bin/deactivate',
    ]

setup(
    name="conda-env",
<<<<<<< HEAD
    version="2.3.0",
=======
    version="2.3.1alpha",
>>>>>>> 6f4cdc55
    author="Continuum Analytics, Inc.",
    author_email="support@continuum.io",
    url="https://github.com/conda/conda-env",
    license="BSD",
    classifiers=[
        "Development Status :: 4 - Beta",
        "Intended Audience :: Developers",
        "Operating System :: OS Independent",
        "Programming Language :: Python :: 2",
        "Programming Language :: Python :: 2.7",
        "Programming Language :: Python :: 3",
        "Programming Language :: Python :: 3.3",
        "Programming Language :: Python :: 3.4",
    ],
    description="tools for interacting with conda environments",
    long_description=open('README.rst').read(),
    packages=[
        'conda_env',
        'conda_env.cli',
        'conda_env.installers',
        'conda_env.specs',
        'conda_env.utils',
    ],
    scripts=[
        'bin/conda-env',
    ] + scripts,
    package_data={},
)<|MERGE_RESOLUTION|>--- conflicted
+++ resolved
@@ -25,11 +25,7 @@
 
 setup(
     name="conda-env",
-<<<<<<< HEAD
-    version="2.3.0",
-=======
-    version="2.3.1alpha",
->>>>>>> 6f4cdc55
+    version="2.4.0",
     author="Continuum Analytics, Inc.",
     author_email="support@continuum.io",
     url="https://github.com/conda/conda-env",
