--- conflicted
+++ resolved
@@ -7,13 +7,7 @@
 import os
 import re
 import sys
-<<<<<<< HEAD
 import time
-from functools import partial
-from os.path import abspath, isdir, join, isfile
-=======
-import tempfile
->>>>>>> 837c6d44
 import threading
 from functools import partial
 from os.path import isdir, join, isfile
@@ -144,47 +138,6 @@
 
 def md5_file(path):
     return hashsum_file(path, 'md5')
-
-
-<<<<<<< HEAD
-def path_to_url(path):
-    path = abspath(path)
-    if on_win:
-        path = '/' + path.replace(':', '|').replace('\\', '/')
-    return 'file://%s' % path
-
-
-# TODO: move url_to_path from conda.connection
-# def url_to_path(url):
-#     assert url.startswith('file://')
-#     url_parts = urlparse.urlparse(url)
-#     return abspath(join(url_parts.netloc, url_parts.path))
-=======
-def run_in(command, shell, cwd=None, env=None):
-    if hasattr(shell, "keys"):
-        shell = shell["exe"]
-    if shell == 'cmd.exe':
-        cmd_script = tempfile.NamedTemporaryFile(suffix='.bat', mode='wt', delete=False)
-        cmd_script.write(command)
-        cmd_script.close()
-        cmd_bits = [shells[shell]["exe"]] + shells[shell]["shell_args"] + [cmd_script.name]
-        try:
-            p = subprocess.Popen(cmd_bits, stdout=subprocess.PIPE, stderr=subprocess.PIPE,
-                                 cwd=cwd, env=env)
-            stdout, stderr = p.communicate()
-        finally:
-            os.unlink(cmd_script.name)
-    elif shell == 'powershell':
-        raise NotImplementedError
-    else:
-        cmd_bits = ([shells[shell]["exe"]] + shells[shell]["shell_args"] +
-                    [translate_stream(command, shells[shell]["path_to"])])
-        p = subprocess.Popen(cmd_bits, stdout=subprocess.PIPE, stderr=subprocess.PIPE)
-        stdout, stderr = p.communicate()
-    streams = [u"%s" % stream.decode('utf-8').replace('\r\n', '\n').rstrip("\n")
-               for stream in (stdout, stderr)]
-    return streams
->>>>>>> 837c6d44
 
 
 def path_identity(path):
