from logging import getLogger

from conda import config
from conda import install
from conda.exceptions import InvalidInstruction
from conda.fetch import fetch_pkg

log = getLogger(__name__)

# op codes
FETCH = 'FETCH'
EXTRACT = 'EXTRACT'
UNLINK = 'UNLINK'
LINK = 'LINK'
RM_EXTRACTED = 'RM_EXTRACTED'
RM_FETCHED = 'RM_FETCHED'
PREFIX = 'PREFIX'
PRINT = 'PRINT'
PROGRESS = 'PROGRESS'
SYMLINK_CONDA = 'SYMLINK_CONDA'


progress_cmds = set([EXTRACT, RM_EXTRACTED, LINK, UNLINK])
action_codes = (FETCH, EXTRACT, UNLINK, LINK, SYMLINK_CONDA, RM_EXTRACTED,
                RM_FETCHED)


def PREFIX_CMD(state, arg):
    state['prefix'] = arg


def PRINT_CMD(state, arg):
    getLogger('print').info(arg)


def fetch(index, dist):
    assert index is not None
    fn = dist + '.tar.bz2'
    fetch_pkg(index[fn])


def FETCH_CMD(state, dist):
    fetch(state['index'], dist)


def PROGRESS_CMD(state, maxval):
    state['i'] = 0
    state['maxval'] = maxval
    getLogger('progress.start').info(maxval)


def EXTRACT_CMD(state, dist):
    install.extract(config.pkgs_dirs[0], dist)


def RM_EXTRACTED_CMD(state, dist):
    install.rm_extracted(config.pkgs_dirs[0], dist)


def RM_FETCHED_CMD(state, dist):
    install.rm_fetched(config.pkgs_dirs[0], dist)


def split_linkarg(args):
    "Return tuple(dist, pkgs_dir, linktype)"
    if not isinstance(args, (list, tuple)):
        args = (args,)
    return _split_linkarg(*args)


def _split_linkarg(dist, pkgs_dir=config.pkgs_dirs[0], linktype=install.LINK_HARD):
    return dist, pkgs_dir, linktype


def LINK_CMD(state, dist, pkgs_dir=config.pkgs_dirs[0], lt=install.LINK_HARD):
    prefix = state['prefix']
    index = state['index']
    install.link(pkgs_dir, prefix, dist, lt, index=index)


def UNLINK_CMD(state, dist):
    install.unlink(state['prefix'], dist)


def SYMLINK_CONDA_CMD(state, root_dir):
    install.symlink_conda(state['prefix'], root_dir)


# Map instruction to command (a python function)
commands = {
    PREFIX: PREFIX_CMD,
    PRINT: PRINT_CMD,
    FETCH: FETCH_CMD,
    PROGRESS: PROGRESS_CMD,
    EXTRACT: EXTRACT_CMD,
    RM_EXTRACTED: RM_EXTRACTED_CMD,
    RM_FETCHED: RM_FETCHED_CMD,
    LINK: LINK_CMD,
    UNLINK: UNLINK_CMD,
    SYMLINK_CONDA: SYMLINK_CONDA_CMD,
}


def execute_instructions(plan, index=None, verbose=False):
    if verbose:
        from conda.console import setup_verbose_handlers
        setup_verbose_handlers()

    state = {'i': None, 'prefix': config.root_dir, 'index': index}

    for instruction, arg in plan:

<<<<<<< HEAD
        if not isinstance(args, (list, tuple)):
            args = (args,)

        log.debug(' %s%r' % (instruction, args))
=======
        log.debug(' %s(%r)' % (instruction, arg))
>>>>>>> 395ca3cd

        if state['i'] is not None and instruction in progress_cmds:
            state['i'] += 1
            getLogger('progress.update').info((arg, state['i']))

        cmd = commands.get(instruction)

        if cmd is None:
            raise InvalidInstruction(instruction)

        cmd(state, arg)

        if (state['i'] is not None and cmd in progress_cmds
                and state['maxval'] == state['i']):
            state['i'] = None
            getLogger('progress.stop').info(None)

    install.messages(state['prefix'])<|MERGE_RESOLUTION|>--- conflicted
+++ resolved
@@ -108,27 +108,23 @@
 
     state = {'i': None, 'prefix': config.root_dir, 'index': index}
 
-    for instruction, arg in plan:
+    for instruction, args in plan:
 
-<<<<<<< HEAD
         if not isinstance(args, (list, tuple)):
             args = (args,)
 
         log.debug(' %s%r' % (instruction, args))
-=======
-        log.debug(' %s(%r)' % (instruction, arg))
->>>>>>> 395ca3cd
 
         if state['i'] is not None and instruction in progress_cmds:
             state['i'] += 1
-            getLogger('progress.update').info((arg, state['i']))
+            getLogger('progress.update').info((args[0], state['i']))
 
         cmd = commands.get(instruction)
 
         if cmd is None:
             raise InvalidInstruction(instruction)
 
-        cmd(state, arg)
+        cmd(state, *args)
 
         if (state['i'] is not None and cmd in progress_cmds
                 and state['maxval'] == state['i']):
